--- conflicted
+++ resolved
@@ -823,13 +823,8 @@
       self.outputs_by_layer.append(("p1",p1_layer))
 
       #Finally, apply linear convolution to produce final output
-<<<<<<< HEAD
       p2_layer = self.conv_only_block("p2",p1_layer,diam=1,in_channels=p1_num_channels,out_channels=1,scale_initial_weights=0.5,reg=False)
-=======
-      #2x in_channels due to crelu
-      p2_layer = self.conv_only_block("p2",p1_layer,diam=5,in_channels=p1_num_channels*2,out_channels=1,scale_initial_weights=0.5,reg=False)
-      self.p2_conv = ("p2",5,p1_num_channels*2,1)
->>>>>>> e0061d71
+      self.p2_conv = ("p2",1,p1_num_channels,1)
 
       self.add_lr_factor("p1/norm/beta:0",0.25)
       self.add_lr_factor("p2/w:0",0.25)
@@ -861,13 +856,8 @@
     if include_value:
       v0_layer = trunk
 
-<<<<<<< HEAD
       v1_num_channels = 12
-      v1_layer = self.conv_block("v1",v0_layer,diam=3,in_channels=224,out_channels=v1_num_channels)
-=======
-      v1_num_channels = 8
       v1_layer = self.conv_block("v1",v0_layer,diam=3,in_channels=trunk_num_channels,out_channels=v1_num_channels)
->>>>>>> e0061d71
       self.outputs_by_layer.append(("v1",v1_layer))
       self.v1_conv = ("v1",3,trunk_num_channels,v1_num_channels)
       self.v1_num_channels = v1_num_channels
@@ -878,16 +868,12 @@
       v2_size = 12
       v2w = self.weight_variable("v2/w",[v1_size,v2_size],v1_size,v2_size)
       v2b = self.weight_variable("v2/b",[v2_size],v1_size,v2_size,scale_initial_weights=0.2,reg=False)
-<<<<<<< HEAD
       v2_layer = self.parametric_relu_non_spatial("v2/prelu",tf.matmul(v1_layer_pooled, v2w) + v2b)
-=======
-      v2_layer = tf.nn.crelu(tf.matmul(v1_layer_pooled, v2w) + v2b)
       self.v2_size = v2_size
->>>>>>> e0061d71
 
       v3_size = 1
-      v3w = self.weight_variable("v3/w",[v2_size*2,v3_size],v2_size*2,v3_size)
-      v3b = self.weight_variable("v3/b",[v3_size],v2_size*2,v3_size,scale_initial_weights=0.2,reg=False)
+      v3w = self.weight_variable("v3/w",[v2_size,v3_size],v2_size,v3_size)
+      v3b = self.weight_variable("v3/b",[v3_size],v2_size,v3_size,scale_initial_weights=0.2,reg=False)
       v3_layer = tf.matmul(v2_layer, v3w) + v3b
       self.v3_size = v3_size
 
