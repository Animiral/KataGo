Running search tests
: Cuda backend thread 0: Found GPU Tesla V100-SXM2-16GB memory 16945512448 compute capability major 7 minor 0
: Cuda backend thread 0: Model version 5 useFP16 = true useNHWC = false
: Cuda backend thread 0: Model name: b6c96-s103408384-d26419149
GAME 1 ==========================================================================
(An ordinary pro game)

MoveNum: 20 HASH: 05F9432B3C27CFBE22A0664707FA5C6F
   A B C D E F G H J K L M N O P Q R S T
19 . . . . . . . . . . . . . . . . . . .
18 . . . . . . . . . . . . . . . . . . .
17 . . . O . . . . . . . . . X . . . . .
16 . . . . . . . . . . . . . . . . X . .
15 . . . . . . . . . . . . . . . . . . .
14 . . . . . . . . . . . . . . . . . . .
13 . . . . . . . . . . . . . . . . X . .
12 . . . . . . . . . . . . . . . . . . .
11 . . . . . . . . . . . . . . O . O . .
10 . . . . . . . . . . . . . . . . . . .
 9 . . O . . . . . . . . . . . . . . . .
 8 . . . . . . . . . . . . . . . . . . .
 7 . . . . . . . . . . . . . . . O . . .
 6 . . X X2. . . . . . . . . . . . O . .
 5 . . O1. O3. . . . . . . . . . O X . .
 4 . . . O . X . . . . . . . . . . X . .
 3 . . . . . . . . . . . . . X . X . . .
 2 . . . . . . . . . . . . . . . . . . .
 1 . . . . . . . . . . . . . . . . . . .

Root visits: 200
NN rows: 195
NN batches: 195
NN avg batch size: 1
PV: C3 D3 B5 B4 C4 D5 B3 B6 A4 B7 C15 C13 C17 C18 D16 E17
Tree:
: T   8.16c W   7.09c S   1.07c ( +2.8 L  +2.8) N     200  --  C3 D3 B5 B4 C4 D5 B3
---Black(v)---
C3  : T   5.57c W   4.79c S   0.78c ( +2.0 L  +2.0) LCB   20.76c P 18.24% WF  8.05% PSV      88 N      88  --  C3 D3 B5 B4 C4 D5 B3 B6
C15 : T   6.84c W   5.93c S   0.90c ( +2.4 L  +2.4) LCB   35.97c P 10.25% WF  7.74% PSV      33 N      33  --  C15 C12 C3 D3 B5 B4
C16 : T   9.05c W   7.82c S   1.23c ( +3.3 L  +3.3) LCB   61.60c P  7.22% WF  7.40% PSV      16 N      16  --  C16 C17 C3 D3 B5 B4
E3  : T   9.51c W   8.29c S   1.22c ( +3.3 L  +3.3) LCB   63.71c P  6.73% WF  7.34% PSV      13 N      16  --  E3 D3 C15 C13 C17 C18
D15 : T  11.93c W  10.52c S   1.41c ( +3.7 L  +3.7) LCB   82.10c P  6.69% WF  7.07% PSV      10 N      10  --  D15 C13 C3 D3 B5 B4 C4
C11 : T   7.56c W   6.55c S   1.01c ( +2.7 L  +2.7) LCB   93.12c P  6.32% WF  7.59% PSV       9 N       9  --  C11 C13 C3 D3 B5 B4 C4
C14 : T  10.24c W   8.94c S   1.30c ( +3.5 L  +3.5) LCB  169.29c P  3.26% WF  7.30% PSV       6 N       6  --  C14 C12 C3 D3 B5 B4
D16 : T  13.88c W  12.18c S   1.70c ( +4.4 L  +4.4) LCB  202.58c P  3.74% WF  6.95% PSV       4 N       5  --  D16 E17 C17 C18
D5  : T  23.52c W  20.82c S   2.70c ( +7.1 L  +7.1) LCB  341.72c P  5.13% WF  6.08% PSV       3 N       4  --  D5 E4 C4 C3
B5  : T  11.66c W  10.12c S   1.53c ( +4.0 L  +4.0) LCB  249.08c P  1.83% WF  7.19% PSV       2 N       4  --  B5 B4 D5 E4
D2  : T  15.59c W  13.57c S   2.02c ( +5.4 L  +5.4) LCB  260.00c P  2.66% WF  6.93% PSV       2 N       2  --  D2 E3
C12 : T  10.62c W   9.23c S   1.39c ( +3.7 L  +3.7) LCB  260.00c P  1.66% WF  7.33% PSV       2 N       2  --  C12 C14
F5  : T  26.13c W  23.08c S   3.06c ( +8.2 L  +8.2) LCB  260.00c P  1.90% WF  6.10% PSV       1 N       2  --  F5 E6
F6  : T  15.69c W  13.84c S   1.85c ( +4.8 L  +4.8) LCB  260.00c P  1.69% WF  6.92% PSV       1 N       2  --  F6 F5
MoveNum: 40 HASH: 9945216072DFA0AA3EC266BA46365777
   A B C D E F G H J K L M N O P Q R S T
19 . . . . . . . . . . . . . . . . . . .
18 . . . . . . . . . . . . . . . . . . .
17 . . . O . . . . . . . . . X . . . . .
16 . . . . . . . . . . . . . . . . X . .
15 . . . . . . . . . . . . . . . . . . .
14 . . . . . . . . . . . . . . . . . . .
13 . . . . . . . . . . . . . . . . X . .
12 . . . . . . . . . . . . . . . . . . .
11 . . . O3. . . . . . . . . . O . O . .
10 . . . . . . . . . . . . . . . . . . .
 9 . . O . X2. . . . . . . . . . . . . .
 8 . . . . . . . . . . . . . . . . . . .
 7 . O . . . . O . . . . . . . . O . . .
 6 . X X X X X O . . . . . . . . . O . .
 5 . X O . O O X X . . . . . . . O X . .
 4 . X O O . X . . . . . . . . . . X . .
 3 . O . O . . . . . . . . . X . X . . .
 2 . . O O1X . . . . . . . . . . . . . .
 1 . . . . . . . . . . . . . . . . . . .

Root visits: 200
NN rows: 197
NN batches: 197
NN avg batch size: 1
PV: C10 D10 D9 C8 B10 C11 B9 B8 B11 B12
Tree:
: T   3.66c W   3.14c S   0.52c ( +1.4 L  +1.4) N     200  --  C10 D10 D9 C8 B10 C11 B9
---Black(v)---
C10 : T   0.68c W   0.45c S   0.22c ( +0.6 L  +0.6) LCB   15.78c P 20.79% WF  7.73% PSV      93 N      93  --  C10 D10 D9 C8 B10 C11 B9 B8
E11 : T   1.72c W   1.47c S   0.25c ( +0.7 L  +0.7) LCB   37.35c P  6.67% WF  7.41% PSV      22 N      22  --  E11 D12 E12 E13 D10 C10 D13
D16 : T   0.54c W   0.36c S   0.18c ( +0.5 L  +0.5) LCB   42.11c P  4.81% WF  7.55% PSV      18 N      18  --  D16 C17 C10 D10 D9 C8 B10
G9  : T   2.19c W   1.95c S   0.24c ( +0.7 L  +0.7) LCB   53.02c P  4.00% WF  7.32% PSV      12 N      15  --  G9 J6 J5 K6 K5 L6
D10 : T   8.81c W   7.85c S   0.96c ( +2.6 L  +2.6) LCB   64.97c P  6.45% WF  6.54% PSV       8 N      11  --  D10 C10 E11 D12 E12 E8 D8 D9
E4  : T  10.46c W   9.05c S   1.41c ( +3.9 L  +3.9) LCB  140.63c P  5.51% WF  6.46% PSV       6 N       6  --  E4 D5 C10 D10 D9
C16 : T   7.84c W   6.82c S   1.01c ( +2.8 L  +2.8) LCB  157.11c P  4.61% WF  6.72% PSV       6 N       6  --  C16 C17 C10 D10 D9 C8
C8  : T  13.63c W  11.88c S   1.76c ( +4.7 L  +4.7) LCB  226.69c P  5.39% WF  6.19% PSV       4 N       5  --  C8 B8 C10 D9
D9  : T  14.80c W  13.01c S   1.78c ( +4.8 L  +4.8) LCB  238.07c P  5.15% WF  6.08% PSV       4 N       5  --  D9 C8 C10 D10
D15 : T  12.52c W  11.11c S   1.41c ( +3.9 L  +3.9) LCB  302.98c P  2.86% WF  6.34% PSV       2 N       4  --  D15 G9 D10 C10
J7  : T  13.23c W  11.65c S   1.58c ( +4.4 L  +4.4) LCB  340.38c P  2.60% WF  6.27% PSV       2 N       4  --  J7 G9 D10 C10
F3  : T  20.39c W  18.07c S   2.32c ( +6.2 L  +6.2) LCB  260.00c P  3.56% WF  5.87% PSV       2 N       2  --  F3 H3
E3  : T  12.37c W  11.03c S   1.34c ( +3.5 L  +3.5) LCB  260.00c P  2.67% WF  6.47% PSV       2 N       2  --  E3 E4
F17 : T  10.06c W   8.89c S   1.16c ( +3.3 L  +3.3) LCB  260.00c P  2.45% WF  6.65% PSV       2 N       2  --  F17 G9
C15 : T  11.56c W  10.21c S   1.35c ( +3.8 L  +3.8) LCB  335.63c P  1.83% WF  6.42% PSV       1 N       4  --  C15 G9 D10 C10
MoveNum: 61 HASH: 808F53C1CE55A05FFFB9546B32D7D98B
   A B C D E F G H J K L M N O P Q R S T
19 . . . . . . . . . . . . . . . . . . .
18 . . . . . . . . . . . . . . . . . . .
17 . . . O . . . . . . . . . X . . . . .
16 . . . . . . . . . . . . . . . . X . .
15 . . . . . . . . . . . . . . . . . . .
14 . . . O . X3. . . . . . . . . . . . .
13 . . . . . O2. . . . X1. . . . . X . .
12 . . O . X . X X X . . . . . . . . . .
11 . . . O . X O O O O . . . . O . O . .
10 . . . . X . . . . . . . . . . . . . .
 9 . . O O X . O . . . . . . . . . . . .
 8 . . X O X . . . . . . . . . . . . . .
 7 . O . . . . O . . . . . . . . O . . .
 6 . X X X X X O . X . . . . . . . O . .
 5 . X O . O O X X . . . . . . . O X . .
 4 . X O O . X . . . . . . . . . . X . .
 3 . O . O . . . . . . . . . X . X . . .
 2 . . O O X . . . . . . . . . . . . . .
 1 . . . . . . . . . . . . . . . . . . .

Root visits: 200
NN rows: 200
NN batches: 200
NN avg batch size: 1
PV: E13 H8 G8 F12 E7 F7 D7 F8 K8 D12 C7 C13
Tree:
: T  -5.44c W  -4.87c S  -0.58c ( -1.6 L  -1.6) N     200  --  E13 H8 G8 F12 E7 F7 D7
---White(^)---
E13 : T  -3.38c W  -3.04c S  -0.34c ( -0.9 L  -0.9) LCB  -11.38c P 44.16% WF 15.15% PSV     149 N     149  --  E13 H8 G8 F12 E7 F7 D7 F8
F12 : T -35.95c W -32.00c S  -3.95c (-10.8 L -10.8) LCB  -92.59c P 25.40% WF  8.00% PSV       9 N       9  --  F12 E13 E11 G13 F10 B8
G14 : T  -3.32c W  -2.98c S  -0.34c ( -1.0 L  -1.0) LCB  -29.67c P  2.22% WF 14.77% PSV       7 N      24  --  G14 B8 F12 E13 G13 E11 E14
G13 : T -11.62c W -10.30c S  -1.32c ( -3.7 L  -3.7) LCB -122.95c P  3.84% WF 12.92% PSV       4 N       6  --  G13 E13 E14 G14 H13 J14
K12 : T  -9.49c W  -8.45c S  -1.05c ( -2.9 L  -2.9) LCB -406.51c P  2.30% WF 13.46% PSV       3 N       3  --  K12 K13 F12
F7  : T -14.87c W -13.08c S  -1.78c ( -4.9 L  -4.9) LCB -260.00c P  2.92% WF 12.71% PSV       2 N       2  --  F7 E7
Q16 : T -15.85c W -13.92c S  -1.93c ( -5.5 L  -5.5) LCB -322.74c P  1.96% WF 12.29% PSV       1 N       4  --  Q16 R17 F12 E13
E7  : T -28.72c W -25.67c S  -3.05c ( -8.3 L  -8.3) LCB -260.00c P  2.13% WF 10.70% PSV       1 N       2  --  E7 F7
MoveNum: 82 HASH: C95B8F130DC8B4C07C1862A41AC27FD7
   A B C D E F G H J K L M N O P Q R S T
19 . . . . . . . . . . . . . . . . . . .
18 . . . . . . . . . . . . . . . . . . .
17 . . . O . . . . . . . . . X . X O . .
16 . . . . . X O . . . . . . . . . X . .
15 . . . . . X O . . . . . . . . . . . .
14 . . O O O X O . . . . . . . . . . . .
13 . O . O X O O . . . X . . . . . X . .
12 . X O X X X X X X . . . . . . . . . .
11 . . X O . X O O O O . . . . O . O . .
10 . . . . X . . . . . . . . . . . . . .
 9 . . O O X . O . . . . . . . . . . . .
 8 . . X O X . . . . . . . . . . . . . .
 7 . O . . . . O . . . . . . . . O . . .
 6 . X X X X X O . X . . . O3. X2. O . .
 5 . X O . O O X X . . . . . . . O X . .
 4 . X O O . X . . . . . . O1. . . X . .
 3 . O . O . . . . . . . . . X . X . . .
 2 . . O O X . . . . . . . . . . . . . .
 1 . . . . . . . . . . . . . . . . . . .

Root visits: 200
NN rows: 186
NN batches: 186
NN avg batch size: 1
PV: F17 G17 D16 C16 C17 D18 C15 B16
Tree:
: T -20.51c W -18.51c S  -2.00c ( -5.5 L  -5.5) N     200  --  F17 G17 D16 C16 C17 D18 C15
---Black(v)---
F17 : T -21.93c W -19.76c S  -2.17c ( -6.0 L  -6.0) LCB  -11.20c P 27.03% WF 18.05% PSV      69 N      69  --  F17 G17 D16 C16 C17 D18 C15 B16
E17 : T -20.34c W -18.42c S  -1.92c ( -5.3 L  -5.3) LCB   -7.11c P 19.68% WF 17.34% PSV      39 N      43  --  E17 F17 E16 E18 D16 C17
Q6  : T -24.88c W -22.40c S  -2.48c ( -6.9 L  -6.9) LCB  -10.55c P  6.96% WF 19.11% PSV      39 N      40  --  Q6 Q16 F17 G17 D16 C17
D16 : T -16.40c W -14.85c S  -1.56c ( -4.2 L  -4.2) LCB    3.61c P 14.94% WF 16.03% PSV      19 N      21  --  D16 F17 E17 E18 E16 C17 C16 B11
G17 : T -16.10c W -14.56c S  -1.54c ( -4.2 L  -4.2) LCB    8.47c P 12.23% WF 16.02% PSV      15 N      16  --  G17 H17 F17 H18 C13 Q16
C13 : T  -6.06c W  -5.50c S  -0.56c ( -1.6 L  -1.6) LCB   42.72c P 15.13% WF 13.46% PSV      10 N      10  --  C13 Q16 F17 G17 D16 C16
MoveNum: 103 HASH: 3429D137FCCD32D5C5B76D34EF43E41C
   A B C D E F G H J K L M N O P Q R S T
19 . . . . . . . . . . . . . . . . . . .
18 . . . . . . . . . . . . . . . O X1. .
17 . . . O . . . . . . . . . X O X . X .
16 . . . . . X O . . . . . . . O2. X . .
15 . . . . . X O . . . . . . . . . . . .
14 . . O O O X O . . . . . . . . . . . .
13 . O X3O X O O . . . X . . . . . X . .
12 . X . X X X X X X . . . . . . . . . .
11 . . X O . X O O O O . O . . O . O . .
10 . . . . X . . . . . . . . . . . . . .
 9 . . O O X . O . . . . . . . . . . . .
 8 . . X O X . . . . . . . . . O O . . .
 7 . O . . . . O . . . . . . . X O X . .
 6 . X X X X X O . X X X . O . X X . X .
 5 . X O . O O X X . O X . X . . O X . .
 4 . X O O . X . . . O . . O . . . X . .
 3 . O . O . . O . O . . . . X . X . . .
 2 . . O O X . . . . . . . . . . . . . .
 1 . . . . . . . . . . . . . . . . . . .

Root visits: 200
NN rows: 198
NN batches: 198
NN avg batch size: 1
PV: F17 M17 O18 G4 F3 E4 D5
Tree:
: T -14.49c W -13.00c S  -1.48c ( -4.1 L  -4.1) N     200  --  F17 M17 O18 G4 F3 E4 D5
---White(^)---
F17 : T  -7.77c W  -6.92c S  -0.85c ( -2.4 L  -2.4) LCB  -20.07c P  2.62% WF  9.15% PSV      85 N      85  --  F17 M17 O18 G4 F3 E4 D5
O18 : T -15.94c W -14.32c S  -1.62c ( -4.4 L  -4.4) LCB  -26.46c P 23.39% WF  7.47% PSV      38 N      62  --  O18 F17 G17 D16 C16 C17 D18 C15
Q16 : T -21.45c W -19.29c S  -2.15c ( -6.0 L  -6.0) LCB  -41.07c P 20.28% WF  6.67% PSV      20 N      25  --  Q16 F17 G17 D16 C16 C17 D18
L17 : T -22.19c W -19.91c S  -2.28c ( -6.1 L  -6.1) LCB  -93.43c P  4.65% WF  6.93% PSV       4 N       5  --  L17 D16 C16 E17
F7  : T -32.71c W -29.50c S  -3.21c ( -8.7 L  -8.7) LCB -169.33c P  6.07% WF  5.97% PSV       3 N       4  --  F7 E7 C12 E17
C7  : T -26.41c W -23.70c S  -2.72c ( -7.7 L  -7.7) LCB -216.70c P  4.81% WF  6.56% PSV       3 N       4  --  C7 F17 G17 D16
K17 : T -19.21c W -17.24c S  -1.97c ( -5.3 L  -5.3) LCB -151.36c P  2.03% WF  7.26% PSV       2 N       4  --  K17 D16 C16 E17
N17 : T -34.91c W -31.42c S  -3.49c ( -9.5 L  -9.5) LCB -260.00c P  5.40% WF  6.07% PSV       2 N       2  --  N17 F17
M17 : T -30.87c W -27.76c S  -3.12c ( -8.5 L  -8.5) LCB -260.00c P  4.08% WF  6.38% PSV       2 N       2  --  M17 F17
F8  : T -45.01c W -41.06c S  -3.95c (-10.6 L -10.6) LCB -260.00c P  3.75% WF  5.66% PSV       1 N       1  --  F8
E7  : T -36.49c W -33.31c S  -3.18c ( -8.4 L  -8.4) LCB -260.00c P  3.09% WF  6.21% PSV       1 N       1  --  E7
K12 : T -31.75c W -28.86c S  -2.89c ( -7.8 L  -7.8) LCB -260.00c P  2.56% WF  6.53% PSV       1 N       1  --  K12
D7  : T -36.61c W -33.54c S  -3.08c ( -8.1 L  -8.1) LCB -260.00c P  2.40% WF  6.20% PSV       1 N       1  --  D7
M5  : T -27.47c W -25.07c S  -2.40c ( -6.3 L  -6.3) LCB -260.00c P  1.96% WF  6.82% PSV       1 N       1  --  M5
G4  : T -38.00c W -34.65c S  -3.35c ( -8.9 L  -8.9) LCB -260.00c P  1.87% WF  6.11% PSV       0 N       1  --  G4


GAME 2 ==========================================================================
(Another ordinary pro game)

MoveNum: 23 HASH: 4BA9084A30BA259CB1C7AA38EA351806
   A B C D E F G H J K L M N O P Q R S T
19 . . . . . . . . . . . . . . . . . . .
18 . . . . . . . . . . . . . . . . . . .
17 . . . O . . O . . . . . . . O . . . .
16 . . . . . . . . . . . . . . . . X . .
15 . . X . . X . . . . . . . . . . . . .
14 . . . . . . . . . . . . . . . . . . .
13 . . . . . . . . . . . . . . . . . . .
12 . . . O . . . . . . . . . . . . . . .
11 . . . . . . . . . . . . . . . . . . .
10 . . . . . . . . . . . . . . . . . . .
 9 . . . . . . . . . . . . . . . . . . .
 8 . . . . . . . . . . . . . . . . . . .
 7 . . O . . . . . . . . . . . . O . . .
 6 . . . X . . . . . . . . . . X X O . .
 5 . . O X . . . . . . . . . . . . X1. .
 4 . . O . . . . . . . . . . . . X . . .
 3 . . . . X . . . . X . . . . . . O . .
 2 . . . . . . . . . . . . X3. O2. . . .
 1 . . . . . . . . . . . . . . . . . . .

Root visits: 200
NN rows: 199
NN batches: 199
NN avg batch size: 1
PV: R7 S4 O3 S3 N3 M3 M4
Tree:
: T -16.02c W -14.45c S  -1.57c ( -4.3 L  -4.3) N     200  --  R7 S4 O3 S3 N3 M3 M4
---White(^)---
R7  : T -12.71c W -11.51c S  -1.19c ( -3.2 L  -3.2) LCB  -17.72c P 10.17% WF  8.33% PSV      62 N      62  --  R7 S4 O3 S3 N3 M3 M4
D7  : T -14.77c W -13.33c S  -1.44c ( -3.9 L  -3.9) LCB  -22.06c P 19.58% WF  7.93% PSV      59 N      59  --  D7 R7 R8 S6 R13 Q17 P16 Q15
R14 : T -14.58c W -13.10c S  -1.48c ( -4.0 L  -4.0) LCB  -29.87c P  5.56% WF  7.88% PSV      18 N      19  --  R14 Q15 Q14 P15 N17
O3  : T -20.52c W -18.50c S  -2.01c ( -5.5 L  -5.5) LCB  -38.60c P  9.11% WF  7.09% PSV      12 N      13  --  O3 R7 R8 S6 R13 N3 Q15
S5  : T -23.20c W -20.81c S  -2.39c ( -6.5 L  -6.5) LCB  -53.08c P 10.46% WF  6.78% PSV      11 N      11  --  S5 S6 R7 S4 R4 T5 N3
C16 : T -17.61c W -15.86c S  -1.74c ( -4.8 L  -4.8) LCB  -58.27c P  4.71% WF  7.49% PSV       8 N       8  --  C16 D15 D7 Q3 Q2 S3 S2
Q15 : T -22.39c W -20.19c S  -2.20c ( -6.1 L  -6.1) LCB  -87.31c P  4.90% WF  6.99% PSV       5 N       6  --  Q15 R15 Q14 R13 R14
Q3  : T -21.19c W -19.08c S  -2.11c ( -5.7 L  -5.7) LCB  -64.32c P  4.11% WF  7.11% PSV       5 N       6  --  Q3 R7 R8 S6 R12
P7  : T -22.23c W -19.98c S  -2.25c ( -6.1 L  -6.1) LCB  -74.56c P  3.81% WF  7.03% PSV       4 N       5  --  P7 R7 R8 S6 S7
N3  : T -22.91c W -20.68c S  -2.23c ( -6.1 L  -6.1) LCB -130.02c P  3.80% WF  7.00% PSV       4 N       4  --  N3 M3 O2
S6  : T -21.57c W -19.44c S  -2.13c ( -5.8 L  -5.8) LCB -264.09c P  2.44% WF  7.16% PSV       3 N       3  --  S6 S5 R9
D3  : T -39.79c W -35.87c S  -3.92c (-10.8 L -10.8) LCB -260.00c P  3.62% WF  6.05% PSV       1 N       1  --  D3
R13 : T -30.08c W -27.10c S  -2.97c ( -8.2 L  -8.2) LCB -260.00c P  2.74% WF  6.70% PSV       1 N       1  --  R13
R17 : T -33.62c W -30.36c S  -3.26c ( -9.0 L  -9.0) LCB -260.00c P  2.39% WF  6.46% PSV       1 N       1  --  R17
MoveNum: 38 HASH: 3751F252A07F183C7AB458448DE13355
   A B C D E F G H J K L M N O P Q R S T
19 . . . . . . . . . . . . . . . . . . .
18 . . . . . . . . . . . . . . . . . . .
17 . . . O . . O . . . . . . . O . . . .
16 . . . . . . . . . . . . . . . . X . .
15 . . X . . X . . . . . . . . . . . . .
14 . . . . . . . . . . . . . . . . . . .
13 . . . . . . . . . . . . . . . . X . .
12 . . . O . . . . . . . . . . . . . . .
11 . . . . . . . . . . . . . . . . . . .
10 . . . . . . . . . . . . . . . . . . .
 9 . . . . . . . . . . . . . . . O1. . .
 8 . . . . . . . . . . . . . . . . . . .
 7 . . O . . . . . . . . . O3. X O O . .
 6 . . . X . . . . . . X2. . . X X O . .
 5 . . O X . . . . . . . . O . . . X . .
 4 . . O . . . . . . . . X O . . X . X .
 3 . . . . X . . . . X . X O . O . O O .
 2 . . . . . . . . . . . . X X O . . . .
 1 . . . . . . . . . . . . . . . . . . .

Root visits: 200
NN rows: 200
NN batches: 200
NN avg batch size: 1
PV: O8 R11 P9 Q10 M8 P4 D7 C8 D8 D9 E9
Tree:
: T -16.55c W -14.93c S  -1.62c ( -4.4 L  -4.4) N     200  --  O8 R11 P9 Q10 M8 P4 D7
---Black(v)---
O8  : T -18.04c W -16.27c S  -1.77c ( -4.8 L  -4.8) LCB  -13.90c P 54.58% WF 28.17% PSV     143 N     143  --  O8 R11 P9 Q10 M8 P4 D7 C8
P8  : T -13.00c W -11.74c S  -1.26c ( -3.4 L  -3.4) LCB   -3.52c P 25.23% WF 24.81% PSV      34 N      36  --  P8 R11 P9 Q10 M8 N8 N9 M9
P9  : T -13.68c W -12.34c S  -1.34c ( -3.6 L  -3.6) LCB   -0.24c P 11.90% WF 25.49% PSV      17 N      17  --  P9 Q10 P10 Q11 P11
O3  : T   0.56c W   0.58c S  -0.02c ( -0.1 L  -0.1) LCB  213.06c P  4.67% WF 21.53% PSV       2 N       3  --  O3 P4 O4
MoveNum: 65 HASH: A1347428633EF86BD16D378987E34A3D
   A B C D E F G H J K L M N O P Q R S T
19 . . . . . . . . . . . . . . . . . . .
18 . . . . . . . . . . . . . . . . . . .
17 . . . O . . O . . . . . . . O . O2X3.
16 . . . . . . . . . . . . . . . . X . .
15 . . X . . X . . . . . . . . . . . . .
14 . . . . . . . . . . . . . . O . . . .
13 . . . . . . . . . . . . . . . . X . .
12 . . . O . . . . . . . . . . . O X . .
11 . . . . . . . . . . X1. X . O O X . .
10 . . . . . . . . . . . . . . X O . . .
 9 . . . O X . . . . . . . X . X O . . .
 8 . . O X . . . . . . . O . . . . . . .
 7 . O O X . . . . . . . . O . X O O . .
 6 . O X X . . . . . . X . . . X X O . .
 5 . X O X . . . . . . . . O . . . X . .
 4 . O O . . . . . . . . X O . O X . X .
 3 . . X . X . . . . X . X O . O . O O .
 2 . . . . . . . . . . . . X X O . . . .
 1 . . . . . . . . . . . . . . . . . . .

Root visits: 200
NN rows: 197
NN batches: 197
NN avg batch size: 1
PV: R15 S15 Q16 S16 D4 E4 D3 D2 C2 B3 A5 B2
Tree:
: T -24.67c W -22.24c S  -2.43c ( -6.6 L  -6.6) N     200  --  R15 S15 Q16 S16 D4 E4 D3
---White(^)---
R15 : T -18.88c W -17.03c S  -1.85c ( -5.0 L  -5.0) LCB  -23.50c P  3.21% WF 11.56% PSV     124 N     124  --  R15 S15 Q16 S16 D4 E4 D3 D2
Q16 : T -35.49c W -31.95c S  -3.54c ( -9.6 L  -9.6) LCB  -53.66c P 16.44% WF  7.98% PSV      13 N      15  --  Q16 R15 S18 R18 Q17 T18 S16 S19
D4  : T -34.17c W -30.81c S  -3.35c ( -9.1 L  -9.1) LCB  -49.01c P 13.96% WF  8.20% PSV      12 N      15  --  D4 E4 D3 D2 C2
S18 : T -38.94c W -35.07c S  -3.86c (-10.6 L -10.6) LCB  -58.49c P 16.61% WF  7.54% PSV      11 N      12  --  S18 Q17 R18 Q16 Q18 P16 O17
Q17 : T -36.64c W -32.96c S  -3.68c ( -9.9 L  -9.9) LCB  -67.05c P 10.87% WF  8.06% PSV       8 N       8  --  Q17 D10 C9 E10 K8
R18 : T -34.76c W -31.30c S  -3.46c ( -9.4 L  -9.4) LCB  -76.98c P  7.50% WF  8.37% PSV       6 N       7  --  R18 Q16 P16 Q14 P15
M9  : T -32.02c W -28.94c S  -3.08c ( -8.3 L  -8.3) LCB  -66.53c P  4.62% WF  8.72% PSV       4 N       8  --  M9 M10 P8 O8 Q8 O7
P8  : T -38.39c W -34.69c S  -3.70c (-10.2 L -10.2) LCB -119.59c P  6.41% WF  7.94% PSV       4 N       6  --  P8 O8 Q8 O7 L7 M6
D10 : T -46.75c W -42.16c S  -4.58c (-12.4 L -12.4) LCB -260.00c P  2.30% WF  7.85% PSV       1 N       1  --  D10
K8  : T -43.73c W -39.39c S  -4.34c (-11.8 L -11.8) LCB -260.00c P  2.22% WF  8.10% PSV       1 N       1  --  K8
E10 : T -44.74c W -40.26c S  -4.48c (-12.2 L -12.2) LCB -260.00c P  2.02% WF  8.02% PSV       1 N       1  --  E10
K7  : T -48.94c W -44.10c S  -4.84c (-13.3 L -13.3) LCB -260.00c P  1.94% WF  7.67% PSV       0 N       1  --  K7
MoveNum: 80 HASH: E4BAE156BAEE1BB382DED3CF0217FD87
   A B C D E F G H J K L M N O P Q R S T
19 . . . . . . . . . . . . . . . . . . .
18 . . . . . . . . . . . . . . . . . . .
17 . . . O . . O . . . . . . . O . O X .
16 . . O O . . . O . . . . . . . O X X .
15 . . X O X X . . . . . . . . . . O X .
14 . X2. X . . . . . . . . . . O . . . .
13 . . . . . X . . . . . . . . . . X . .
12 . . . O . . . . . . . . . . . O X . .
11 . . . . . . . . . . X . X . O O X . .
10 . . . O1. O3. . . . . . . . X O . . .
 9 . . . O X . . . . . . . X . X O . . .
 8 . . O X . . . . . X . O . . . . . . .
 7 . O O X . . . . . . . . O . X O O . .
 6 . O X X . . . . . . X . . . X X O . .
 5 . X O X . . . . . . . . O . . . X . .
 4 . O O . . . . . . . . X O . O X . X .
 3 . . X . X . . . . X . X O . O . O O .
 2 . . . . . . . . . . . . X X O . . . .
 1 . . . . . . . . . . . . . . . . . . .

Root visits: 200
NN rows: 200
NN batches: 200
NN avg batch size: 1
PV: H14 D4 E4 D3 D2 C2 B3 A5 B2 E2
Tree:
: T  -1.87c W  -1.81c S  -0.06c ( -0.1 L  -0.1) N     200  --  H14 D4 E4 D3 D2 C2 B3
---Black(v)---
H14 : T  -5.82c W  -5.39c S  -0.43c ( -1.1 L  -1.1) LCB    1.41c P  4.03% WF  6.77% PSV      52 N      52  --  H14 D4 E4 D3 D2 C2 B3 A5
J14 : T  -4.39c W  -4.07c S  -0.32c ( -0.8 L  -0.8) LCB    4.43c P  7.01% WF  6.54% PSV      39 N      41  --  J14 K15 K14 L15 E10 E11 F11
B16 : T  -4.10c W  -3.81c S  -0.29c ( -0.8 L  -0.8) LCB    9.00c P  4.35% WF  6.43% PSV      17 N      17  --  B16 B17 B12 C13 C14 B13 A13 D4
L16 : T  -2.18c W  -2.06c S  -0.12c ( -0.3 L  -0.3) LCB    6.99c P  5.67% WF  6.21% PSV      16 N      16  --  L16 D4 E4 D3 D2 C2
B12 : T   1.53c W   1.25c S   0.27c ( +0.7 L  +0.7) LCB   16.25c P  7.53% WF  5.82% PSV      12 N      13  --  B12 C13 C14 B13 A13 D4 E4 D3
F17 : T   1.99c W   1.68c S   0.30c ( +0.8 L  +0.8) LCB   20.45c P  6.46% WF  5.79% PSV      10 N      11  --  F17 F18 G16 H17 H15 J15 J14 H14
K16 : T   0.59c W   0.44c S   0.14c ( +0.4 L  +0.4) LCB   21.16c P  3.84% WF  5.94% PSV       7 N       9  --  K16 H14 G12 D4 E4
E10 : T  17.33c W  15.60c S   1.73c ( +4.7 L  +4.7) LCB   67.57c P 11.91% WF  4.49% PSV       6 N       7  --  E10 E11 F11 F12 G11 G12 H11
F9  : T   3.26c W   2.84c S   0.42c ( +1.2 L  +1.2) LCB   54.66c P  4.97% WF  5.73% PSV       6 N       6  --  F9 G10 G9 H13 B12
C12 : T   4.81c W   4.25c S   0.55c ( +1.5 L  +1.5) LCB   54.46c P  4.78% WF  5.59% PSV       5 N       6  --  C12 C11 B12 D13 E14
D4  : T   2.65c W   2.21c S   0.44c ( +1.2 L  +1.2) LCB   55.03c P  3.26% WF  5.81% PSV       4 N       4  --  D4 H13 G12
J15 : T   0.92c W   0.70c S   0.22c ( +0.6 L  +0.6) LCB   54.94c P  2.09% WF  5.95% PSV       3 N       4  --  J15 H15 J14
H12 : T   3.83c W   3.26c S   0.57c ( +1.5 L  +1.5) LCB   83.46c P  2.45% WF  5.75% PSV       3 N       3  --  H12 D4 E4
M16 : T   1.54c W   1.24c S   0.30c ( +0.8 L  +0.8) LCB   80.85c P  2.35% WF  5.92% PSV       3 N       3  --  M16 D4 E4
H13 : T   4.43c W   3.80c S   0.64c ( +1.7 L  +1.7) LCB   78.15c P  2.19% WF  5.71% PSV       2 N       3  --  H13 D4 E4
J13 : T   3.25c W   2.76c S   0.49c ( +1.3 L  +1.3) LCB   73.85c P  1.78% WF  5.79% PSV       2 N       3  --  J13 D4 E4
G12 : T   5.32c W   4.53c S   0.79c ( +2.1 L  +2.1) LCB  260.00c P  1.66% WF  5.76% PSV       1 N       1  --  G12
MoveNum: 115 HASH: 8FDAF16F0E0D8C9B638D96FC5D9CED03
   A B C D E F G H J K L M N O P Q R S T
19 . . . . . . . . . . . . . . . . . . .
18 . . . . . . . O2X1. . . . . . . O . .
17 . . . O . . O . . . . . . . O . O X .
16 . . O O . . . O X . . . . . . O X X .
15 . . X O X X . O X . X . . . . . O X .
14 . X . X . . . X . . . . . . O . O X .
13 . . . . . X . X . . . . . . . . X . .
12 . . . O . . . . . . . . . . . O X . .
11 . . . . . . . . . . X . X . O O X . .
10 . . . O . O . . . . . . . . X O . . .
 9 . . . O X O . . X O . . X . X O . . .
 8 . . O X . . . . X X . O . . . . . . .
 7 . O O X . . O . . . . . O . X O O . .
 6 . O X X . X O O O . X . . . X X O . .
 5 . X O X X O X X O . . . O . . . X . .
 4 . O O O X . . . X O . X O . O X . X .
 3 . O X . X . . X . X . X O . O . O O .
 2 . . X3. . . . . . X O O X X O . . . .
 1 . . . . . . . . . . . . . . . . . . .

Root visits: 200
NN rows: 163
NN batches: 163
NN avg batch size: 1
PV: S10 S11 M9 M10 K10 J10 K11 L9 L8 L10 K7
Tree:
: T  26.12c W  24.04c S   2.08c ( +5.2 L  +5.2) N     200  --  S10 S11 M9 M10 K10 J10 K11
---White(^)---
S10 : T  26.03c W  23.91c S   2.11c ( +5.3 L  +5.3) LCB   17.12c P 44.55% WF 10.65% PSV     104 N     104  --  S10 S11 M9 M10 K10 J10 K11 L9
M9  : T  30.34c W  27.91c S   2.43c ( +6.1 L  +6.1) LCB   17.54c P  5.99% WF 11.69% PSV      45 N      45  --  M9 M10 S10 S11 P8 O8 Q8 O7
C13 : T  28.75c W  26.58c S   2.17c ( +5.4 L  +5.4) LCB    5.51c P  3.31% WF 11.11% PSV      13 N      13  --  C13 C14 S10 S11 R10 L3 O3
P8  : T  25.06c W  23.10c S   1.96c ( +4.9 L  +4.9) LCB  -32.04c P  4.48% WF 10.46% PSV       9 N       9  --  P8 O8 Q8 O7 M5 L3 L5
L7  : T  15.90c W  14.72c S   1.18c ( +2.9 L  +2.9) LCB  -14.66c P  8.85% WF  9.06% PSV       7 N       7  --  L7 L3 S10 S11 M9 M10
M5  : T  18.75c W  17.32c S   1.43c ( +3.5 L  +3.5) LCB  -31.47c P  5.96% WF  9.49% PSV       6 N       7  --  M5 L3 S10 S11 L5
L3  : T   8.58c W   7.84c S   0.74c ( +1.9 L  +1.9) LCB -237.50c P  7.47% WF  8.31% PSV       4 N       4  --  L3 L4 K5
J17 : T  16.93c W  15.74c S   1.19c ( +2.9 L  +2.9) LCB -119.09c P  4.10% WF  9.39% PSV       3 N       4  --  J17 K17 H17
R10 : T  24.19c W  22.46c S   1.72c ( +4.3 L  +4.3) LCB -272.82c P  2.00% WF 10.38% PSV       3 N       3  --  R10 L3 O3
L5  : T  16.81c W  15.55c S   1.26c ( +3.1 L  +3.1) LCB -294.45c P  2.96% WF  9.46% PSV       2 N       3  --  L5 L3 M5


GAME 3 ==========================================================================
Extremely close botvbot game

MoveNum: 191 HASH: C939725577632230169E90A812FE508F
   A B C D E F G H J K L M N O P Q R S T
19 . . . . . . . . . . . . . . . . . . .
18 . . O . O . . X X . . . . . . . X O .
17 . O . X O . O O . X . X . . . . X X O
16 O X X . O X X O . . . . . X . X X O .
15 . . . . X O O O X . . . . X . . . O .
14 . . X X X O . O . . . . O X O X X O .
13 . . . . X X O O . . . . O . O O O O .
12 . . O . O O X . . . X . . O . O X . .
11 X X X . . X X . X X O O . O X . X . .
10 O O X . X . . . X O . . . . X . . . .
 9 O X . X . . . . . O . X . O O X . X .
 8 O O O O O O O . O . O X . . O X X O .
 7 . X . . . X O . . . O O O . . X O O .
 6 X . X X . X X . X . . O X X X . X O .
 5 . X O O X X X X . . O X O . . X . . .
 4 . O . O X O O O X X X X . . X . O O .
 3 . O . O O X O O O O . X . . X O O X .
 2 . O . O X . X O O X1X . . . . X X O O
 1 . . O . . X .2X3. O . . . . . . . X .

Root visits: 200
NN rows: 177
NN batches: 177
NN avg batch size: 1
PV: J1 L1 F2 A15 A17 F3 G1 C17 B18 O7 O10 N8 O8 S12
Tree:
: T  19.71c W  18.88c S   0.83c ( +1.8 L  +1.8) N     200  --  J1 L1 F2 A15 A17 F3 G1
---White(^)---
J1  : T  19.41c W  18.61c S   0.80c ( +1.8 L  +1.8) LCB    7.42c P 70.94% WF 37.47% PSV     145 N     145  --  J1 L1 F2 A15 A17 F3 G1 C17
F2  : T  19.98c W  19.10c S   0.88c ( +1.9 L  +1.9) LCB   -1.43c P 16.92% WF 37.98% PSV      37 N      53  --  F2 A15 A17 F3 J1 L1 F2 O7
B15 : T -20.86c W -19.62c S  -1.24c ( -3.0 L  -3.0) LCB -260.00c P  2.69% WF 24.55% PSV       0 N       1  --  B15
MoveNum: 197 HASH: C909137C34FEA1A517D78D36C3D3F5DD
   A B C D E F G H J K L M N O P Q R S T
19 . . . . . . . . . . . . . . . . . . .
18 . O2O . O . . X X . . . . . . . X O .
17 . O X1X O . O O . X . X . . . . X X O
16 O X X . O X X O . . . . . X . X X O .
15 . . . . X O O O X . . . . X . . . O .
14 . . X X X O . O . . . . O X O X X O .
13 . . . . X X O O . . . . O . O O O O .
12 . . O . O O X . . . X . . O . O X . .
11 X X X . . X X . X X O O . O X . X . .
10 O O X . X . . . X O . . . . X . . . .
 9 O X . X . . . . . O . X . O O X . X .
 8 O O O O O O O . O . O X . . O X X O .
 7 . X . . . X O . . . O O O . . X O O .
 6 X . X X . X X . X . . O X X X . X O .
 5 . X O O X X X X . . O X O . . X . . .
 4 . O . O X O O O X X X X . . X . O O .
 3 . O . O O X3O O O O . X . . X O O X .
 2 . O . O X . X O O X X . . . . X X O O
 1 . . O X . X . X . O . . . . . . . X .

Root visits: 200
NN rows: 197
NN batches: 197
NN avg batch size: 1
PV: B15 C15 F2 B14 R5 F3 J1
Tree:
: T  35.54c W  33.80c S   1.74c ( +3.9 L  +3.9) N     200  --  B15 C15 F2 B14 R5 F3 J1
---White(^)---
B15 : T  41.21c W  39.19c S   2.02c ( +4.6 L  +4.6) LCB   31.08c P  5.10% WF 23.94% PSV     147 N     147  --  B15 C15 F2 B14 R5 F3 J1
J1  : T  16.11c W  15.41c S   0.71c ( +1.6 L  +1.6) LCB  -11.16c P 32.14% WF 12.69% PSV      17 N      29  --  J1 L1 F2 A15 A17 F3 G1 O10
E1  : T   9.19c W   8.72c S   0.48c ( +1.1 L  +1.1) LCB  -14.75c P 40.38% WF 11.20% PSV      17 N      19  --  E1 A15 A17 L1 B15 A14 B14
P2  : T  -7.16c W  -6.90c S  -0.26c ( -0.6 L  -0.6) LCB -260.00c P  4.59% WF 12.65% PSV       1 N       1  --  P2
Q11 : T  22.62c W  21.15c S   1.47c ( +3.4 L  +3.4) LCB -260.00c P  1.82% WF 17.49% PSV       1 N       1  --  Q11
C9  : T -26.32c W -24.93c S  -1.39c ( -3.2 L  -3.2) LCB -260.00c P  2.63% WF 10.02% PSV       0 N       1  --  C9
A14 : T -11.62c W -11.01c S  -0.61c ( -1.4 L  -1.4) LCB -260.00c P  2.15% WF 12.00% PSV       0 N       1  --  A14
MoveNum: 330 HASH: 886E78F3B47AFE13DE89635C9F47D00A
   A B C D E F G H J K L M N O P Q R S T
19 . . . O O X X . . X . . . . . X X X O
18 . O O X O O X X X . X . . . . . X O O
17 O O X X O O O O O X . X . . . . X X O
16 O X X O O . . O X . . . X X X X X O O
15 X X O O X O O O X X . X O X O X O O O
14 . X X X X O . O O X . X O X O X X O .
13 . . X . X X O O O X X O O X O O O O .
12 . X . X . . X X X . X X O O O O X O .
11 X X X . X X X . X X O O O O X O X O .
10 O O X X X X . . X O . O O X X X X O .
 9 O . O X O O X X O O O . O O O X O O O
 8 O O O O O O O X O O O . . O O X X O .
 7 O X X O O X O O O X O O O X O X O O .
 6 X X X X X X X X X X O O X X X X X O .
 5 X X O O X X X X X O O X O X2. X X O .
 4 X O . O X O O O X X X X . . X O O O .
 3 O O . O O . O O O O X X . . X O O . O
 2 . O . O . O . O O X X . . . X X X O O
 1 . . O . O . O . O O X . . . . . X X X

Root visits: 200
NN rows: 115
NN batches: 115
NN avg batch size: 1
PV: N4 pass O4 pass H10 pass L16 pass pass
Tree:
: T  89.11c W  88.51c S   0.59c ( +1.2 L  +1.2) N     200  --  N4 pass O4 pass H10 pass L16
---Black(v)---
N4  : T  88.96c W  88.42c S   0.54c ( +1.1 L  +1.1) LCB   92.95c P 18.86% WF  5.45% PSV      77 N      77  --  N4 pass O4 pass H10 pass L16 pass
O4  : T  86.63c W  86.09c S   0.54c ( +1.1 L  +1.1) LCB   91.31c P  4.98% WF  5.74% PSV      42 N      42  --  O4 pass N4 pass H10 pass L16 pass
O3  : T  87.18c W  86.64c S   0.54c ( +1.1 L  +1.1) LCB   96.23c P  2.38% WF  5.64% PSV      20 N      23  --  O3 pass N4 pass H10 pass L16 pass
L16 : T  90.07c W  89.52c S   0.56c ( +1.1 L  +1.1) LCB  103.38c P  3.43% WF  5.35% PSV      10 N      10  --  L16 pass N4 pass O4 pass pass
H10 : T  90.85c W  90.25c S   0.60c ( +1.2 L  +1.2) LCB  106.96c P  2.81% WF  5.29% PSV       7 N       7  --  H10 pass N4 pass O4 pass pass
M16 : T  92.85c W  92.22c S   0.64c ( +1.3 L  +1.3) LCB  115.21c P  2.77% WF  5.16% PSV       5 N       5  --  M16 pass N4 pass pass
K18 : T  93.66c W  92.81c S   0.85c ( +1.7 L  +1.7) LCB  109.34c P  2.89% WF  5.12% PSV       4 N       4  --  K18 pass N4 pass
L15 : T  91.93c W  91.13c S   0.80c ( +1.6 L  +1.6) LCB  107.49c P  2.29% WF  5.24% PSV       4 N       4  --  L15 pass N4 pass
L17 : T  91.58c W  90.84c S   0.73c ( +1.5 L  +1.5) LCB  108.46c P  2.13% WF  5.26% PSV       4 N       4  --  L17 pass N4 pass
G10 : T  91.26c W  90.53c S   0.72c ( +1.5 L  +1.5) LCB  102.83c P  1.95% WF  5.28% PSV       4 N       4  --  G10 pass N4 pass
P5  : T  90.66c W  89.96c S   0.70c ( +1.4 L  +1.4) LCB   95.07c P  1.46% WF  5.32% PSV       4 N       4  --  P5 pass N4 pass
N3  : T  92.77c W  91.96c S   0.80c ( +1.6 L  +1.6) LCB  113.60c P  2.00% WF  5.20% PSV       3 N       3  --  N3 pass N4
K16 : T  94.27c W  93.37c S   0.89c ( +1.8 L  +1.8) LCB  260.00c P  1.60% WF  5.13% PSV       2 N       2  --  K16 pass
K12 : T  94.10c W  93.23c S   0.87c ( +1.7 L  +1.7) LCB  260.00c P  1.58% WF  5.14% PSV       2 N       2  --  K12 pass
L14 : T  93.91c W  93.04c S   0.87c ( +1.8 L  +1.8) LCB  260.00c P  1.50% WF  5.15% PSV       2 N       2  --  L14 pass
J19 : T  92.77c W  91.99c S   0.79c ( +1.6 L  +1.6) LCB  260.00c P  1.48% WF  5.22% PSV       2 N       2  --  J19 pass
P1  : T  92.32c W  91.54c S   0.78c ( +1.6 L  +1.6) LCB  260.00c P  1.44% WF  5.24% PSV       2 N       2  --  P1 pass
B1  : T  99.08c W  97.91c S   1.17c ( +2.4 L  +2.4) LCB  260.00c P  1.41% WF  4.95% PSV       1 N       1  --  B1
L19 : T  95.69c W  94.72c S   0.97c ( +2.0 L  +2.0) LCB  260.00c P  1.38% WF  5.11% PSV       1 N       1  --  L19
MoveNum: 330 HASH: 886E78F3B47AFE13DE89635C9F47D00A
   A B C D E F G H J K L M N O P Q R S T
19 . . . O O X X . . X . . . . . X X X O
18 . O O X O O X X X . X . . . . . X O O
17 O O X X O O O O O X . X . . . . X X O
16 O X X O O . . O X . . . X X X X X O O
15 X X O O X O O O X X . X O X O X O O O
14 . X X X X O . O O X . X O X O X X O .
13 . . X . X X O O O X X O O X O O O O .
12 . X . X . . X X X . X X O O O O X O .
11 X X X . X X X . X X O O O O X O X O .
10 O O X X X X . . X O . O O X X X X O .
 9 O . O X O O X X O O O . O O O X O O O
 8 O O O O O O O X O O O . . O O X X O .
 7 O X X O O X O O O X O O O X O X O O .
 6 X X X X X X X X X X O O X X X X X O .
 5 X X O O X X X X X O O X O X2. X X O .
 4 X O . O X O O O X X X X . . X O O O .
 3 O O . O O . O O O O X X . . X O O . O
 2 . O . O . O . O O X X . . . X X X O O
 1 . . O . O . O . O O X . . . . . X X X

Root visits: 200
NN rows: 89
NN batches: 89
NN avg batch size: 1
PV: N4 pass pass
Tree:
: T  17.66c W  17.63c S   0.03c ( +0.1 L  +0.1) N     200  --  N4 pass pass
---Black(v)---
N4  : T  14.62c W  14.61c S   0.01c ( +0.0 L  +0.0) LCB   21.55c P 22.75% WF 13.88% PSV     186 N     186  --  N4 pass pass
O4  : T  59.71c W  59.47c S   0.23c ( +0.5 L  +0.5) LCB  260.00c P  5.48% WF  7.97% PSV       1 N       1  --  O4
L16 : T  74.46c W  74.04c S   0.42c ( +0.8 L  +0.8) LCB  260.00c P  3.61% WF  6.67% PSV       0 N       1  --  L16
H10 : T  71.77c W  71.43c S   0.34c ( +0.7 L  +0.7) LCB  260.00c P  3.11% WF  6.89% PSV       0 N       1  --  H10
M16 : T  73.13c W  72.76c S   0.36c ( +0.7 L  +0.7) LCB  260.00c P  2.83% WF  6.78% PSV       0 N       1  --  M16
K18 : T  83.14c W  82.66c S   0.49c ( +1.0 L  +1.0) LCB  260.00c P  2.74% WF  5.98% PSV       0 N       1  --  K18
O3  : T  73.89c W  73.53c S   0.36c ( +0.7 L  +0.7) LCB  260.00c P  2.51% WF  6.71% PSV       0 N       1  --  O3
L15 : T  75.66c W  75.23c S   0.42c ( +0.9 L  +0.9) LCB  260.00c P  2.27% WF  6.57% PSV       0 N       1  --  L15
G10 : T  71.76c W  71.48c S   0.28c ( +0.6 L  +0.6) LCB  260.00c P  2.18% WF  6.89% PSV       0 N       1  --  G10
N3  : T  74.00c W  73.69c S   0.31c ( +0.6 L  +0.6) LCB  260.00c P  2.10% WF  6.71% PSV       0 N       1  --  N3
L17 : T  77.31c W  76.95c S   0.36c ( +0.7 L  +0.7) LCB  260.00c P  1.97% WF  6.43% PSV       0 N       1  --  L17
P1  : T  74.97c W  74.57c S   0.40c ( +0.8 L  +0.8) LCB  260.00c P  1.54% WF  6.63% PSV       0 N       1  --  P1
K12 : T  84.22c W  83.68c S   0.54c ( +1.1 L  +1.1) LCB  260.00c P  1.50% WF  5.90% PSV       0 N       1  --  K12
K16 : T  83.11c W  82.57c S   0.54c ( +1.1 L  +1.1) LCB  260.00c P  1.46% WF  5.98% PSV       0 N       1  --  K16

Jigo and drawUtility===================
(Game almost over, just a little cleanup)
testParams.drawEquivalentWinsForWhite = 0.7

Komi 7.5 (white wins by 0.5)
MoveNum: 330 HASH: 886E78F3B47AFE13DE89635C9F47D00A
   A B C D E F G H J K L M N O P Q R S T
19 . . . O O X X . . X . . . . . X X X O
18 . O O X O O X X X . X . . . . . X O O
17 O O X X O O O O O X . X . . . . X X O
16 O X X O O . . O X . . . X X X X X O O
15 X X O O X O O O X X . X O X O X O O O
14 . X X X X O . O O X . X O X O X X O .
13 . . X . X X O O O X X O O X O O O O .
12 . X . X . . X X X . X X O O O O X O .
11 X X X . X X X . X X O O O O X O X O .
10 O O X X X X . . X O . O O X X X X O .
 9 O . O X O O X X O O O . O O O X O O O
 8 O O O O O O O X O O O . . O O X X O .
 7 O X X O O X O O O X O O O X O X O O .
 6 X X X X X X X X X X O O X X X X X O .
 5 X X O O X X X X X O O X O X2. X X O .
 4 X O . O X O O O X X X X . . X O O O .
 3 O O . O O . O O O O X X . . X O O . O
 2 . O . O . O . O O X X . . . X X X O O
 1 . . O . O . O . O O X . . . . . X X X

Root visits: 200
NN rows: 115
NN batches: 115
NN avg batch size: 1
PV: N4 pass O4 pass H10 pass L16 pass pass
Tree:
: T  89.11c W  88.51c S   0.59c ( +1.2 L  +1.2) N     200  --  N4 pass O4 pass H10 pass L16
---Black(v)---
N4  : T  88.96c W  88.42c S   0.54c ( +1.1 L  +1.1) LCB   92.95c P 18.86% WF  5.45% PSV      77 N      77  --  N4 pass O4 pass H10 pass L16 pass
O4  : T  86.63c W  86.09c S   0.54c ( +1.1 L  +1.1) LCB   91.31c P  4.98% WF  5.74% PSV      42 N      42  --  O4 pass N4 pass H10 pass L16 pass
O3  : T  87.18c W  86.64c S   0.54c ( +1.1 L  +1.1) LCB   96.23c P  2.38% WF  5.64% PSV      20 N      23  --  O3 pass N4 pass H10 pass L16 pass
L16 : T  90.07c W  89.52c S   0.56c ( +1.1 L  +1.1) LCB  103.38c P  3.43% WF  5.35% PSV      10 N      10  --  L16 pass N4 pass O4 pass pass
H10 : T  90.85c W  90.25c S   0.60c ( +1.2 L  +1.2) LCB  106.96c P  2.81% WF  5.29% PSV       7 N       7  --  H10 pass N4 pass O4 pass pass
M16 : T  92.85c W  92.22c S   0.64c ( +1.3 L  +1.3) LCB  115.21c P  2.77% WF  5.16% PSV       5 N       5  --  M16 pass N4 pass pass
K18 : T  93.66c W  92.81c S   0.85c ( +1.7 L  +1.7) LCB  109.34c P  2.89% WF  5.12% PSV       4 N       4  --  K18 pass N4 pass
L15 : T  91.93c W  91.13c S   0.80c ( +1.6 L  +1.6) LCB  107.49c P  2.29% WF  5.24% PSV       4 N       4  --  L15 pass N4 pass
L17 : T  91.58c W  90.84c S   0.73c ( +1.5 L  +1.5) LCB  108.46c P  2.13% WF  5.26% PSV       4 N       4  --  L17 pass N4 pass
G10 : T  91.26c W  90.53c S   0.72c ( +1.5 L  +1.5) LCB  102.83c P  1.95% WF  5.28% PSV       4 N       4  --  G10 pass N4 pass
P5  : T  90.66c W  89.96c S   0.70c ( +1.4 L  +1.4) LCB   95.07c P  1.46% WF  5.32% PSV       4 N       4  --  P5 pass N4 pass
N3  : T  92.77c W  91.96c S   0.80c ( +1.6 L  +1.6) LCB  113.60c P  2.00% WF  5.20% PSV       3 N       3  --  N3 pass N4
K16 : T  94.27c W  93.37c S   0.89c ( +1.8 L  +1.8) LCB  260.00c P  1.60% WF  5.13% PSV       2 N       2  --  K16 pass
K12 : T  94.10c W  93.23c S   0.87c ( +1.7 L  +1.7) LCB  260.00c P  1.58% WF  5.14% PSV       2 N       2  --  K12 pass
L14 : T  93.91c W  93.04c S   0.87c ( +1.8 L  +1.8) LCB  260.00c P  1.50% WF  5.15% PSV       2 N       2  --  L14 pass
J19 : T  92.77c W  91.99c S   0.79c ( +1.6 L  +1.6) LCB  260.00c P  1.48% WF  5.22% PSV       2 N       2  --  J19 pass
P1  : T  92.32c W  91.54c S   0.78c ( +1.6 L  +1.6) LCB  260.00c P  1.44% WF  5.24% PSV       2 N       2  --  P1 pass
B1  : T  99.08c W  97.91c S   1.17c ( +2.4 L  +2.4) LCB  260.00c P  1.41% WF  4.95% PSV       1 N       1  --  B1
L19 : T  95.69c W  94.72c S   0.97c ( +2.0 L  +2.0) LCB  260.00c P  1.38% WF  5.11% PSV       1 N       1  --  L19

Komi 7.0 (draw)
MoveNum: 330 HASH: 886E78F3B47AFE13DE89635C9F47D00A
   A B C D E F G H J K L M N O P Q R S T
19 . . . O O X X . . X . . . . . X X X O
18 . O O X O O X X X . X . . . . . X O O
17 O O X X O O O O O X . X . . . . X X O
16 O X X O O . . O X . . . X X X X X O O
15 X X O O X O O O X X . X O X O X O O O
14 . X X X X O . O O X . X O X O X X O .
13 . . X . X X O O O X X O O X O O O O .
12 . X . X . . X X X . X X O O O O X O .
11 X X X . X X X . X X O O O O X O X O .
10 O O X X X X . . X O . O O X X X X O .
 9 O . O X O O X X O O O . O O O X O O O
 8 O O O O O O O X O O O . . O O X X O .
 7 O X X O O X O O O X O O O X O X O O .
 6 X X X X X X X X X X O O X X X X X O .
 5 X X O O X X X X X O O X O X2. X X O .
 4 X O . O X O O O X X X X . . X O O O .
 3 O O . O O . O O O O X X . . X O O . O
 2 . O . O . O . O O X X . . . X X X O O
 1 . . O . O . O . O O X . . . . . X X X

Root visits: 200
NN rows: 94
NN batches: 94
NN avg batch size: 1
PV: N4 pass pass
Tree:
: T  51.75c W  51.55c S   0.20c ( +0.4 L  +0.4) N     200  --  N4 pass pass
---Black(v)---
N4  : T  49.12c W  48.95c S   0.17c ( +0.3 L  +0.3) LCB   53.63c P 21.03% WF  8.83% PSV     182 N     182  --  N4 pass pass
O4  : T  74.24c W  73.94c S   0.31c ( +0.6 L  +0.6) LCB  260.00c P  5.27% WF  6.17% PSV       2 N       2  --  O4 pass
L16 : T  85.71c W  85.06c S   0.65c ( +1.3 L  +1.3) LCB  260.00c P  3.55% WF  5.69% PSV       1 N       1  --  L16
H10 : T  83.35c W  82.79c S   0.56c ( +1.1 L  +1.1) LCB  260.00c P  2.98% WF  5.85% PSV       1 N       1  --  H10
M16 : T  84.67c W  84.09c S   0.59c ( +1.2 L  +1.2) LCB  260.00c P  2.82% WF  5.76% PSV       1 N       1  --  M16
K18 : T  90.37c W  89.68c S   0.70c ( +1.4 L  +1.4) LCB  260.00c P  2.76% WF  5.39% PSV       0 N       1  --  K18
O3  : T  84.83c W  84.26c S   0.58c ( +1.2 L  +1.2) LCB  260.00c P  2.47% WF  5.75% PSV       0 N       1  --  O3
L15 : T  86.55c W  85.89c S   0.66c ( +1.3 L  +1.3) LCB  260.00c P  2.25% WF  5.64% PSV       0 N       1  --  L15
G10 : T  83.71c W  83.22c S   0.49c ( +1.0 L  +1.0) LCB  260.00c P  2.09% WF  5.82% PSV       0 N       1  --  G10
N3  : T  85.09c W  84.56c S   0.53c ( +1.1 L  +1.1) LCB  260.00c P  2.07% WF  5.73% PSV       0 N       1  --  N3
L17 : T  86.79c W  86.21c S   0.58c ( +1.2 L  +1.2) LCB  260.00c P  2.04% WF  5.62% PSV       0 N       1  --  L17
K12 : T  91.27c W  90.50c S   0.76c ( +1.5 L  +1.5) LCB  260.00c P  1.54% WF  5.34% PSV       0 N       1  --  K12
K16 : T  90.62c W  89.86c S   0.76c ( +1.5 L  +1.5) LCB  260.00c P  1.53% WF  5.38% PSV       0 N       1  --  K16
P1  : T  85.31c W  84.70c S   0.61c ( +1.2 L  +1.2) LCB  260.00c P  1.49% WF  5.72% PSV       0 N       1  --  P1
L14 : T  89.21c W  88.48c S   0.73c ( +1.5 L  +1.5) LCB  260.00c P  1.43% WF  5.47% PSV       0 N       1  --  L14
J19 : T  87.91c W  87.29c S   0.62c ( +1.3 L  +1.3) LCB  260.00c P  1.40% WF  5.55% PSV       0 N       1  --  J19
P5  : T  76.68c W  76.20c S   0.48c ( +1.0 L  +1.0) LCB  260.00c P  1.38% WF  6.29% PSV       0 N       1  --  P5

Consecutive searches playouts and visits===================
Doing three consecutive searches by visits

Just after begun
: N       0  --  
MoveNum: 85 HASH: FF4B3B9515DBD0C58D986557C8F8C54C
   A B C D E F G H J K L M N O P Q R S T
19 . . . . . . . . . . . . . . . . . . .
18 . . O . O2. . . . . . . . . . . . . .
17 . . . X1O . O O . X . . . . . . . . .
16 . . X . . X X O . . . . . X . . X . .
15 . . . . . . . . . . . . . . . . . . .
14 . . . X . . X O . . . . . . . . . . .
13 . . . . X X O O . . . . . . . . . . .
12 . . O . O O X . . . X . . . . . . . .
11 . . . . . X X . X X O O . . . . . . .
10 . . X . X . . . X O . . . . . . . . .
 9 . X . X . . . . . . . . . . . . . . .
 8 O O O O O O O . O . O . . . . . X . .
 7 . X . . . X O . . . . . . . . . . O .
 6 X . X X . X3X . X . . . . . . O . . .
 5 . X O O X . . X . . . X . . . . . . .
 4 . O X O . O O O X X . . . . X . O . .
 3 . O X O . . . . O O . X . . X O . . .
 2 . O X . . . . . . . . . . . . . . . .
 1 . . . . . . . . . . . . . . . . . . .

Root visits: 200
NN rows: 191
NN batches: 191
NN avg batch size: 1
PV: E16 K9 K8 L10 N8 M9 M8 P7 P6
Tree:
: T -10.33c W  -9.30c S  -1.04c ( -2.8 L  -2.8) N     200  --  E16 K9 K8 L10 N8 M9 M8
---White(^)---
<<<<<<< HEAD
E16 : T  -9.04c W  -8.11c S  -0.94c ( -2.5 L  -2.5) LCB  -14.43c P 19.14% WF  7.85% PSV      71 N      71  --  E16 K9 K8 L10 N8 M9 M8 P7
M17 : T  -8.02c W  -7.24c S  -0.78c ( -2.1 L  -2.1) LCB  -15.14c P  8.38% WF  7.99% PSV      43 N      43  --  M17 K9 K8 L10 N8 M9 M8 P7
M12 : T -10.09c W  -9.07c S  -1.03c ( -2.8 L  -2.8) LCB  -17.51c P 13.60% WF  7.63% PSV      39 N      43  --  M12 K9 K8 L10 M10 M9 L9 N9
D12 : T -12.56c W -11.51c S  -1.05c ( -2.9 L  -2.9) LCB  -35.23c P  5.61% WF  7.31% PSV      10 N      11  --  D12 K9 K8 L10 M10
Q11 : T -13.56c W -12.24c S  -1.32c ( -3.5 L  -3.5) LCB  -50.57c P  4.67% WF  7.23% PSV       7 N       7  --  Q11 D18 E16 K9
J9  : T -19.14c W -17.15c S  -1.99c ( -5.3 L  -5.3) LCB  -85.40c P  5.47% WF  6.69% PSV       5 N       5  --  J9 L10 M10
G15 : T -20.25c W -18.26c S  -1.99c ( -5.3 L  -5.3) LCB  -42.27c P  4.70% WF  6.63% PSV       4 N       4  --  G15 K9 K8 L10
K9  : T -16.46c W -14.66c S  -1.81c ( -4.8 L  -4.8) LCB -115.17c P  3.49% WF  6.99% PSV       4 N       4  --  K9 D18 E16
Q12 : T -11.21c W -10.13c S  -1.08c ( -2.9 L  -2.9) LCB  -90.29c P  2.14% WF  7.50% PSV       4 N       4  --  Q12 K9 K8
L3  : T -19.59c W -17.58c S  -2.01c ( -5.4 L  -5.4) LCB -251.93c P  4.02% WF  6.75% PSV       3 N       3  --  L3 L4 M2
Q16 : T -25.13c W -22.41c S  -2.72c ( -7.2 L  -7.2) LCB -260.00c P  1.77% WF  6.58% PSV       1 N       1  --  Q16
N8  : T -18.73c W -16.79c S  -1.95c ( -5.1 L  -5.1) LCB -260.00c P  1.72% WF  7.01% PSV       1 N       1  --  N8
N7  : T -19.22c W -17.22c S  -2.00c ( -5.3 L  -5.3) LCB -260.00c P  1.68% WF  6.97% PSV       1 N       1  --  N7
R11 : T -20.66c W -18.58c S  -2.08c ( -5.5 L  -5.5) LCB -260.00c P  1.62% WF  6.88% PSV       1 N       1  --  R11
=======
E16 : T  -9.20c W  -8.25c S  -0.94c ( -2.5 L  -2.5) LCB  -14.63c P 19.14% WF  7.84% PSV      69 N      69  --  E16 K9 K8 L10 M10 M9 L9 N9
M17 : T  -8.19c W  -7.39c S  -0.80c ( -2.2 L  -2.2) LCB  -15.15c P  8.36% WF  7.99% PSV      41 N      44  --  M17 K9 K8 L10 N8 M9 M8 P7
M12 : T -10.07c W  -9.05c S  -1.03c ( -2.7 L  -2.7) LCB  -17.46c P 13.60% WF  7.66% PSV      40 N      43  --  M12 K9 K8 L10 M10 M9 L9 N9
D12 : T -12.57c W -11.52c S  -1.06c ( -2.9 L  -2.9) LCB  -35.17c P  5.58% WF  7.32% PSV      10 N      11  --  D12 K9 K8 L10 M10
Q11 : T -13.64c W -12.32c S  -1.33c ( -3.5 L  -3.5) LCB  -50.57c P  4.70% WF  7.23% PSV       7 N       7  --  Q11 D18 E16 K9
J9  : T -19.11c W -17.12c S  -1.99c ( -5.3 L  -5.3) LCB  -85.16c P  5.47% WF  6.70% PSV       5 N       5  --  J9 L10 M10
Q12 : T -12.40c W -11.18c S  -1.22c ( -3.3 L  -3.3) LCB  -58.66c P  2.16% WF  7.38% PSV       4 N       5  --  Q12 D18 E16
G15 : T -20.26c W -18.27c S  -1.99c ( -5.3 L  -5.3) LCB  -42.74c P  4.68% WF  6.64% PSV       4 N       4  --  G15 K9 K8 L10
K9  : T -16.47c W -14.66c S  -1.81c ( -4.8 L  -4.8) LCB -115.23c P  3.46% WF  7.00% PSV       4 N       4  --  K9 D18 E16
L3  : T -19.62c W -17.61c S  -2.01c ( -5.4 L  -5.4) LCB -252.91c P  4.02% WF  6.76% PSV       3 N       3  --  L3 L4 M2
Q16 : T -25.00c W -22.29c S  -2.71c ( -7.2 L  -7.2) LCB -260.00c P  1.77% WF  6.59% PSV       1 N       1  --  Q16
N8  : T -18.55c W -16.63c S  -1.93c ( -5.1 L  -5.1) LCB -260.00c P  1.73% WF  7.02% PSV       1 N       1  --  N8
N7  : T -19.02c W -17.04c S  -1.98c ( -5.2 L  -5.2) LCB -260.00c P  1.69% WF  6.99% PSV       1 N       1  --  N7
R11 : T -20.81c W -18.72c S  -2.09c ( -5.6 L  -5.6) LCB -260.00c P  1.63% WF  6.87% PSV       1 N       1  --  R11
Just after move
: T  -9.20c W  -8.25c S  -0.94c ( -2.5 L  -2.5) N      69  --  K9 K8 L10 M10 M9 L9 N9
---Black(v)---
K9  : T  -9.75c W  -8.70c S  -1.06c ( -2.8 L  -2.8) LCB   -2.21c P 37.43% WF 26.19% PSV      37 N      37  --  K9 K8 L10 M10 M9 L9 N9 K10
E15 : T -10.47c W  -9.49c S  -0.98c ( -2.6 L  -2.6) LCB    1.50c P 19.25% WF 26.48% PSV      20 N      20  --  E15 D16 C15 M17 K9 K8
M12 : T  -7.49c W  -6.78c S  -0.71c ( -1.9 L  -1.9) LCB   10.37c P  8.29% WF 25.20% PSV       6 N       7  --  M12 N11 K9 K8 L10 N8 M9
D18 : T   2.18c W   2.04c S   0.14c ( +0.4 L  +0.4) LCB  137.10c P 10.44% WF 22.13% PSV       4 N       4  --  D18 C15 D15
Just after begun
: T  -9.20c W  -8.25c S  -0.94c ( -2.5 L  -2.5) N      69  --  K9 K8 L10 M10 M9 L9 N9
---Black(v)---
K9  : T  -9.75c W  -8.70c S  -1.06c ( -2.8 L  -2.8) LCB   -2.21c P 37.43% WF 26.19% PSV      37 N      37  --  K9 K8 L10 M10 M9 L9 N9 K10
E15 : T -10.47c W  -9.49c S  -0.98c ( -2.6 L  -2.6) LCB    1.50c P 19.25% WF 26.48% PSV      20 N      20  --  E15 D16 C15 M17 K9 K8
M12 : T  -7.49c W  -6.78c S  -0.71c ( -1.9 L  -1.9) LCB   10.37c P  8.29% WF 25.20% PSV       6 N       7  --  M12 N11 K9 K8 L10 N8 M9
D18 : T   2.18c W   2.04c S   0.14c ( +0.4 L  +0.4) LCB  137.10c P 10.44% WF 22.13% PSV       4 N       4  --  D18 C15 D15
>>>>>>> bdca808c
MoveNum: 86 HASH: 89A2A6C27EE12B5FCEAAE6D6CAD171D1
   A B C D E F G H J K L M N O P Q R S T
19 . . . . . . . . . . . . . . . . . . .
18 . . O . O1. . . . . . . . . . . . . .
17 . . . X O . O O . X . . . . . . . . .
16 . . X . O3X X O . . . . . X . . X . .
15 . . . . . . . . . . . . . . . . . . .
14 . . . X . . X O . . . . . . . . . . .
13 . . . . X X O O . . . . . . . . . . .
12 . . O . O O X . . . X . . . . . . . .
11 . . . . . X X . X X O O . . . . . . .
10 . . X . X . . . X O . . . . . . . . .
 9 . X . X . . . . . . . . . . . . . . .
 8 O O O O O O O . O . O . . . . . X . .
 7 . X . . . X O . . . . . . . . . . O .
 6 X . X X . X2X . X . . . . . . O . . .
 5 . X O O X . . X . . . X . . . . . . .
 4 . O X O . O O O X X . . . . X . O . .
 3 . O X O . . . . O O . X . . X O . . .
 2 . O X . . . . . . . . . . . . . . . .
 1 . . . . . . . . . . . . . . . . . . .

Root visits: 200
NN rows: 312
NN batches: 312
NN avg batch size: 1
PV: K9 K8 L10 M10 M9 L9 N9 K10 M12 J9 N11
Tree:
: T  -7.97c W  -7.15c S  -0.82c ( -2.2 L  -2.2) N     200  --  K9 K8 L10 M10 M9 L9 N9
---Black(v)---
<<<<<<< HEAD
K9  : T  -8.38c W  -7.48c S  -0.91c ( -2.4 L  -2.4) LCB   -3.39c P 37.43% WF 12.13% PSV      96 N      96  --  K9 K8 L10 M10 M9 L9 N9 K10
E15 : T  -9.57c W  -8.67c S  -0.89c ( -2.4 L  -2.4) LCB   -3.77c P 19.30% WF 12.47% PSV      63 N      63  --  E15 D16 C15 M17 K9 K8 L10 N8
M12 : T  -8.32c W  -7.46c S  -0.86c ( -2.3 L  -2.3) LCB    0.20c P  8.31% WF 12.05% PSV      20 N      20  --  M12 N11 K9 K8 L10 N8 M9 M8
D18 : T   5.64c W   5.14c S   0.51c ( +1.4 L  +1.4) LCB   61.81c P 10.45% WF  9.62% PSV       7 N       7  --  D18 C15 D15 D16 C17
N8  : T  -4.04c W  -3.71c S  -0.33c ( -0.9 L  -0.9) LCB   59.08c P  3.08% WF 11.33% PSV       4 N       5  --  N8 D12 E15
L10 : T  -6.02c W  -5.35c S  -0.67c ( -1.8 L  -1.8) LCB   66.55c P  2.41% WF 11.65% PSV       4 N       5  --  L10 K9 M9 M10
D2  : T   7.60c W   7.09c S   0.51c ( +1.4 L  +1.4) LCB  260.00c P  2.53% WF 10.30% PSV       1 N       1  --  D2
Q11 : T   5.35c W   4.79c S   0.55c ( +1.5 L  +1.5) LCB  260.00c P  2.45% WF 10.53% PSV       1 N       1  --  Q11
D12 : T  11.20c W  10.22c S   0.97c ( +2.5 L  +2.5) LCB  260.00c P  1.89% WF  9.92% PSV       1 N       1  --  D12
=======
K9  : T  -8.29c W  -7.39c S  -0.90c ( -2.4 L  -2.4) LCB   -3.35c P 37.43% WF 12.14% PSV      97 N      97  --  K9 K8 L10 M10 M9 L9 N9 K10
E15 : T  -9.50c W  -8.61c S  -0.89c ( -2.4 L  -2.4) LCB   -3.58c P 19.25% WF 12.48% PSV      61 N      61  --  E15 D16 C15 M17 K9 K8 L10 N8
M12 : T  -7.72c W  -6.93c S  -0.79c ( -2.1 L  -2.1) LCB    0.91c P  8.29% WF 11.94% PSV      19 N      21  --  M12 N11 K9 K8 L10 N8 M9 M8
D18 : T   5.64c W   5.13c S   0.51c ( +1.4 L  +1.4) LCB   61.54c P 10.44% WF  9.64% PSV       7 N       7  --  D18 C15 D15 D16 C17
N8  : T  -4.08c W  -3.75c S  -0.33c ( -0.9 L  -0.9) LCB   59.06c P  3.09% WF 11.36% PSV       4 N       5  --  N8 D12 E15
L10 : T  -5.98c W  -5.32c S  -0.66c ( -1.8 L  -1.8) LCB   66.51c P  2.42% WF 11.66% PSV       4 N       5  --  L10 K9 M9 M10
D2  : T   7.89c W   7.35c S   0.54c ( +1.5 L  +1.5) LCB  260.00c P  2.53% WF 10.28% PSV       1 N       1  --  D2
Q11 : T   5.25c W   4.70c S   0.55c ( +1.5 L  +1.5) LCB  260.00c P  2.47% WF 10.55% PSV       1 N       1  --  Q11
D12 : T  10.99c W  10.04c S   0.95c ( +2.5 L  +2.5) LCB  260.00c P  1.89% WF  9.95% PSV       1 N       1  --  D12
Just after move
: T  -8.29c W  -7.39c S  -0.90c ( -2.4 L  -2.4) N      97  --  K8 L10 M10 M9 L9 N9 K10
---White(^)---
K8  : T  -7.70c W  -6.86c S  -0.85c ( -2.3 L  -2.3) LCB  -12.37c P 77.21% WF 42.18% PSV      94 N      94  --  K8 L10 M10 M9 L9 N9 K10 M12
D12 : T -37.00c W -33.59c S  -3.41c ( -9.2 L  -9.2) LCB -260.00c P  3.57% WF 30.98% PSV       0 N       1  --  D12
C14 : T -49.53c W -44.81c S  -4.72c (-12.7 L -12.7) LCB -260.00c P  2.89% WF 26.84% PSV       0 N       1  --  C14
Just after begun
: T  -8.29c W  -7.39c S  -0.90c ( -2.4 L  -2.4) N      97  --  K8 L10 M10 M9 L9 N9 K10
---White(^)---
K8  : T  -7.70c W  -6.86c S  -0.85c ( -2.3 L  -2.3) LCB  -12.37c P 77.21% WF 42.18% PSV      94 N      94  --  K8 L10 M10 M9 L9 N9 K10 M12
D12 : T -37.00c W -33.59c S  -3.41c ( -9.2 L  -9.2) LCB -260.00c P  3.57% WF 30.98% PSV       0 N       1  --  D12
C14 : T -49.53c W -44.81c S  -4.72c (-12.7 L -12.7) LCB -260.00c P  2.89% WF 26.84% PSV       0 N       1  --  C14
>>>>>>> bdca808c
MoveNum: 87 HASH: 81DACF501D9C298028CFCF34664DB664
   A B C D E F G H J K L M N O P Q R S T
19 . . . . . . . . . . . . . . . . . . .
18 . . O . O . . . . . . . . . . . . . .
17 . . . X O . O O . X . . . . . . . . .
16 . . X . O2X X O . . . . . X . . X . .
15 . . . . . . . . . . . . . . . . . . .
14 . . . X . . X O . . . . . . . . . . .
13 . . . . X X O O . . . . . . . . . . .
12 . . O . O O X . . . X . . . . . . . .
11 . . . . . X X . X X O O . . . . . . .
10 . . X . X . . . X O . . . . . . . . .
 9 . X . X . . . . . X3. . . . . . . . .
 8 O O O O O O O . O . O . . . . . X . .
 7 . X . . . X O . . . . . . . . . . O .
 6 X . X X . X1X . X . . . . . . O . . .
 5 . X O O X . . X . . . X . . . . . . .
 4 . O X O . O O O X X . . . . X . O . .
 3 . O X O . . . . O O . X . . X O . . .
 2 . O X . . . . . . . . . . . . . . . .
 1 . . . . . . . . . . . . . . . . . . .

Root visits: 200
NN rows: 410
NN batches: 410
NN avg batch size: 1
PV: K8 L10 M10 M9 L9 N9 K10 M12 O10 L10 O9 N10 N11
Tree:
: T  -9.63c W  -8.60c S  -1.03c ( -2.7 L  -2.7) N     200  --  K8 L10 M10 M9 L9 N9 K10
---White(^)---
K8  : T  -9.09c W  -8.11c S  -0.98c ( -2.6 L  -2.6) LCB  -12.74c P 77.16% WF 26.24% PSV     195 N     195  --  K8 L10 M10 M9 L9 N9 K10 M12
D12 : T -37.11c W -33.69c S  -3.42c ( -9.2 L  -9.2) LCB -260.00c P  3.58% WF 19.50% PSV       1 N       1  --  D12
J7  : T -36.76c W -32.88c S  -3.88c (-10.4 L -10.4) LCB -260.00c P  2.74% WF 19.58% PSV       1 N       1  --  J7
C14 : T -49.56c W -44.84c S  -4.72c (-12.7 L -12.7) LCB -260.00c P  2.89% WF 16.93% PSV       0 N       1  --  C14
D13 : T -45.43c W -41.23c S  -4.20c (-11.2 L -11.2) LCB -260.00c P  2.07% WF 17.76% PSV       0 N       1  --  D13

Doing three consecutive searches by playouts (limit 200)

Just after begun
: N       0  --  
MoveNum: 85 HASH: FF4B3B9515DBD0C58D986557C8F8C54C
   A B C D E F G H J K L M N O P Q R S T
19 . . . . . . . . . . . . . . . . . . .
18 . . O . O2. . . . . . . . . . . . . .
17 . . . X1O . O O . X . . . . . . . . .
16 . . X . . X X O . . . . . X . . X . .
15 . . . . . . . . . . . . . . . . . . .
14 . . . X . . X O . . . . . . . . . . .
13 . . . . X X O O . . . . . . . . . . .
12 . . O . O O X . . . X . . . . . . . .
11 . . . . . X X . X X O O . . . . . . .
10 . . X . X . . . X O . . . . . . . . .
 9 . X . X . . . . . . . . . . . . . . .
 8 O O O O O O O . O . O . . . . . X . .
 7 . X . . . X O . . . . . . . . . . O .
 6 X . X X . X3X . X . . . . . . O . . .
 5 . X O O X . . X . . . X . . . . . . .
 4 . O X O . O O O X X . . . . X . O . .
 3 . O X O . . . . O O . X . . X O . . .
 2 . O X . . . . . . . . . . . . . . . .
 1 . . . . . . . . . . . . . . . . . . .

Root visits: 200
NN rows: 191
NN batches: 191
NN avg batch size: 1
PV: E16 K9 K8 L10 N8 M9 M8 P7 P6
Tree:
: T -10.33c W  -9.30c S  -1.04c ( -2.8 L  -2.8) N     200  --  E16 K9 K8 L10 N8 M9 M8
---White(^)---
<<<<<<< HEAD
E16 : T  -9.04c W  -8.11c S  -0.94c ( -2.5 L  -2.5) LCB  -14.43c P 19.14% WF  7.85% PSV      71 N      71  --  E16 K9 K8 L10 N8 M9 M8 P7
M17 : T  -8.02c W  -7.24c S  -0.78c ( -2.1 L  -2.1) LCB  -15.14c P  8.38% WF  7.99% PSV      43 N      43  --  M17 K9 K8 L10 N8 M9 M8 P7
M12 : T -10.09c W  -9.07c S  -1.03c ( -2.8 L  -2.8) LCB  -17.51c P 13.60% WF  7.63% PSV      39 N      43  --  M12 K9 K8 L10 M10 M9 L9 N9
D12 : T -12.56c W -11.51c S  -1.05c ( -2.9 L  -2.9) LCB  -35.23c P  5.61% WF  7.31% PSV      10 N      11  --  D12 K9 K8 L10 M10
Q11 : T -13.56c W -12.24c S  -1.32c ( -3.5 L  -3.5) LCB  -50.57c P  4.67% WF  7.23% PSV       7 N       7  --  Q11 D18 E16 K9
J9  : T -19.14c W -17.15c S  -1.99c ( -5.3 L  -5.3) LCB  -85.40c P  5.47% WF  6.69% PSV       5 N       5  --  J9 L10 M10
G15 : T -20.25c W -18.26c S  -1.99c ( -5.3 L  -5.3) LCB  -42.27c P  4.70% WF  6.63% PSV       4 N       4  --  G15 K9 K8 L10
K9  : T -16.46c W -14.66c S  -1.81c ( -4.8 L  -4.8) LCB -115.17c P  3.49% WF  6.99% PSV       4 N       4  --  K9 D18 E16
Q12 : T -11.21c W -10.13c S  -1.08c ( -2.9 L  -2.9) LCB  -90.29c P  2.14% WF  7.50% PSV       4 N       4  --  Q12 K9 K8
L3  : T -19.59c W -17.58c S  -2.01c ( -5.4 L  -5.4) LCB -251.93c P  4.02% WF  6.75% PSV       3 N       3  --  L3 L4 M2
Q16 : T -25.13c W -22.41c S  -2.72c ( -7.2 L  -7.2) LCB -260.00c P  1.77% WF  6.58% PSV       1 N       1  --  Q16
N8  : T -18.73c W -16.79c S  -1.95c ( -5.1 L  -5.1) LCB -260.00c P  1.72% WF  7.01% PSV       1 N       1  --  N8
N7  : T -19.22c W -17.22c S  -2.00c ( -5.3 L  -5.3) LCB -260.00c P  1.68% WF  6.97% PSV       1 N       1  --  N7
R11 : T -20.66c W -18.58c S  -2.08c ( -5.5 L  -5.5) LCB -260.00c P  1.62% WF  6.88% PSV       1 N       1  --  R11
=======
E16 : T  -9.20c W  -8.25c S  -0.94c ( -2.5 L  -2.5) LCB  -14.63c P 19.14% WF  7.84% PSV      69 N      69  --  E16 K9 K8 L10 M10 M9 L9 N9
M17 : T  -8.19c W  -7.39c S  -0.80c ( -2.2 L  -2.2) LCB  -15.15c P  8.36% WF  7.99% PSV      41 N      44  --  M17 K9 K8 L10 N8 M9 M8 P7
M12 : T -10.07c W  -9.05c S  -1.03c ( -2.7 L  -2.7) LCB  -17.46c P 13.60% WF  7.66% PSV      40 N      43  --  M12 K9 K8 L10 M10 M9 L9 N9
D12 : T -12.57c W -11.52c S  -1.06c ( -2.9 L  -2.9) LCB  -35.17c P  5.58% WF  7.32% PSV      10 N      11  --  D12 K9 K8 L10 M10
Q11 : T -13.64c W -12.32c S  -1.33c ( -3.5 L  -3.5) LCB  -50.57c P  4.70% WF  7.23% PSV       7 N       7  --  Q11 D18 E16 K9
J9  : T -19.11c W -17.12c S  -1.99c ( -5.3 L  -5.3) LCB  -85.16c P  5.47% WF  6.70% PSV       5 N       5  --  J9 L10 M10
Q12 : T -12.40c W -11.18c S  -1.22c ( -3.3 L  -3.3) LCB  -58.66c P  2.16% WF  7.38% PSV       4 N       5  --  Q12 D18 E16
G15 : T -20.26c W -18.27c S  -1.99c ( -5.3 L  -5.3) LCB  -42.74c P  4.68% WF  6.64% PSV       4 N       4  --  G15 K9 K8 L10
K9  : T -16.47c W -14.66c S  -1.81c ( -4.8 L  -4.8) LCB -115.23c P  3.46% WF  7.00% PSV       4 N       4  --  K9 D18 E16
L3  : T -19.62c W -17.61c S  -2.01c ( -5.4 L  -5.4) LCB -252.91c P  4.02% WF  6.76% PSV       3 N       3  --  L3 L4 M2
Q16 : T -25.00c W -22.29c S  -2.71c ( -7.2 L  -7.2) LCB -260.00c P  1.77% WF  6.59% PSV       1 N       1  --  Q16
N8  : T -18.55c W -16.63c S  -1.93c ( -5.1 L  -5.1) LCB -260.00c P  1.73% WF  7.02% PSV       1 N       1  --  N8
N7  : T -19.02c W -17.04c S  -1.98c ( -5.2 L  -5.2) LCB -260.00c P  1.69% WF  6.99% PSV       1 N       1  --  N7
R11 : T -20.81c W -18.72c S  -2.09c ( -5.6 L  -5.6) LCB -260.00c P  1.63% WF  6.87% PSV       1 N       1  --  R11
Just after move
: T  -9.20c W  -8.25c S  -0.94c ( -2.5 L  -2.5) N      69  --  K9 K8 L10 M10 M9 L9 N9
---Black(v)---
K9  : T  -9.75c W  -8.70c S  -1.06c ( -2.8 L  -2.8) LCB   -2.21c P 37.43% WF 26.19% PSV      37 N      37  --  K9 K8 L10 M10 M9 L9 N9 K10
E15 : T -10.47c W  -9.49c S  -0.98c ( -2.6 L  -2.6) LCB    1.50c P 19.25% WF 26.48% PSV      20 N      20  --  E15 D16 C15 M17 K9 K8
M12 : T  -7.49c W  -6.78c S  -0.71c ( -1.9 L  -1.9) LCB   10.37c P  8.29% WF 25.20% PSV       6 N       7  --  M12 N11 K9 K8 L10 N8 M9
D18 : T   2.18c W   2.04c S   0.14c ( +0.4 L  +0.4) LCB  137.10c P 10.44% WF 22.13% PSV       4 N       4  --  D18 C15 D15
Just after begun
: T  -9.20c W  -8.25c S  -0.94c ( -2.5 L  -2.5) N      69  --  K9 K8 L10 M10 M9 L9 N9
---Black(v)---
K9  : T  -9.75c W  -8.70c S  -1.06c ( -2.8 L  -2.8) LCB   -2.21c P 37.43% WF 26.19% PSV      37 N      37  --  K9 K8 L10 M10 M9 L9 N9 K10
E15 : T -10.47c W  -9.49c S  -0.98c ( -2.6 L  -2.6) LCB    1.50c P 19.25% WF 26.48% PSV      20 N      20  --  E15 D16 C15 M17 K9 K8
M12 : T  -7.49c W  -6.78c S  -0.71c ( -1.9 L  -1.9) LCB   10.37c P  8.29% WF 25.20% PSV       6 N       7  --  M12 N11 K9 K8 L10 N8 M9
D18 : T   2.18c W   2.04c S   0.14c ( +0.4 L  +0.4) LCB  137.10c P 10.44% WF 22.13% PSV       4 N       4  --  D18 C15 D15
>>>>>>> bdca808c
MoveNum: 86 HASH: 89A2A6C27EE12B5FCEAAE6D6CAD171D1
   A B C D E F G H J K L M N O P Q R S T
19 . . . . . . . . . . . . . . . . . . .
18 . . O . O1. . . . . . . . . . . . . .
17 . . . X O . O O . X . . . . . . . . .
16 . . X . O3X X O . . . . . X . . X . .
15 . . . . . . . . . . . . . . . . . . .
14 . . . X . . X O . . . . . . . . . . .
13 . . . . X X O O . . . . . . . . . . .
12 . . O . O O X . . . X . . . . . . . .
11 . . . . . X X . X X O O . . . . . . .
10 . . X . X . . . X O . . . . . . . . .
 9 . X . X . . . . . . . . . . . . . . .
 8 O O O O O O O . O . O . . . . . X . .
 7 . X . . . X O . . . . . . . . . . O .
 6 X . X X . X2X . X . . . . . . O . . .
 5 . X O O X . . X . . . X . . . . . . .
 4 . O X O . O O O X X . . . . X . O . .
 3 . O X O . . . . O O . X . . X O . . .
 2 . O X . . . . . . . . . . . . . . . .
 1 . . . . . . . . . . . . . . . . . . .

Root visits: 271
NN rows: 380
NN batches: 380
NN avg batch size: 1
PV: K9 K8 L10 M10 M9 L9 N9 K10 M12 J9 N11 N10 O10
Tree:
: T  -8.48c W  -7.62c S  -0.87c ( -2.3 L  -2.3) N     271  --  K9 K8 L10 M10 M9 L9 N9
---Black(v)---
<<<<<<< HEAD
K9  : T  -9.68c W  -8.65c S  -1.03c ( -2.8 L  -2.8) LCB   -5.41c P 37.43% WF 12.57% PSV     148 N     148  --  K9 K8 L10 M10 M9 L9 N9 K10
E15 : T  -9.26c W  -8.40c S  -0.86c ( -2.3 L  -2.3) LCB   -4.25c P 19.30% WF 12.36% PSV      69 N      75  --  E15 D16 C15 M17 K9 K8 L10 N8
M12 : T  -7.21c W  -6.47c S  -0.73c ( -2.0 L  -2.0) LCB    1.30c P  8.31% WF 11.80% PSV      20 N      22  --  M12 N11 K9 K8 L10 N8 M9 M8
D18 : T   5.05c W   4.59c S   0.46c ( +1.3 L  +1.3) LCB   38.25c P 10.45% WF  9.53% PSV       9 N      10  --  D18 C15 D15 D16 C17 B15 B18
N8  : T  -4.04c W  -3.71c S  -0.33c ( -0.9 L  -0.9) LCB   59.08c P  3.08% WF 11.37% PSV       5 N       5  --  N8 D12 E15
L10 : T  -6.02c W  -5.35c S  -0.67c ( -1.8 L  -1.8) LCB   66.55c P  2.41% WF 11.69% PSV       5 N       5  --  L10 K9 M9 M10
Q11 : T   3.49c W   3.05c S   0.44c ( +1.2 L  +1.2) LCB  186.92c P  2.45% WF 10.39% PSV       2 N       3  --  Q11 D12 E15
D2  : T   7.60c W   7.09c S   0.51c ( +1.4 L  +1.4) LCB  260.00c P  2.53% WF 10.35% PSV       1 N       1  --  D2
D12 : T  11.20c W  10.22c S   0.97c ( +2.5 L  +2.5) LCB  260.00c P  1.89% WF  9.97% PSV       1 N       1  --  D12
=======
K9  : T -10.16c W  -9.08c S  -1.08c ( -2.9 L  -2.9) LCB   -5.92c P 37.43% WF 12.70% PSV     154 N     154  --  K9 K8 L10 M10 M9 L9 N9 K10
E15 : T  -9.07c W  -8.24c S  -0.84c ( -2.2 L  -2.2) LCB   -3.59c P 19.25% WF 12.25% PSV      62 N      67  --  E15 D16 C15 M17 K9 K8 L10 N8
M12 : T  -7.27c W  -6.52c S  -0.74c ( -2.0 L  -2.0) LCB    1.19c P  8.29% WF 11.79% PSV      19 N      22  --  M12 N11 K9 K8 L10 N8 M9 M8
D18 : T   5.03c W   4.58c S   0.46c ( +1.3 L  +1.3) LCB   38.09c P 10.44% WF  9.51% PSV       8 N      10  --  D18 C15 D15 D16 C17 B15 B18
N8  : T  -4.08c W  -3.75c S  -0.33c ( -0.9 L  -0.9) LCB   59.06c P  3.09% WF 11.37% PSV       5 N       5  --  N8 D12 E15
L10 : T  -5.98c W  -5.32c S  -0.66c ( -1.8 L  -1.8) LCB   66.51c P  2.42% WF 11.68% PSV       4 N       5  --  L10 K9 M9 M10
Q11 : T   3.45c W   3.02c S   0.43c ( +1.2 L  +1.2) LCB  188.63c P  2.47% WF 10.39% PSV       2 N       3  --  Q11 D12 E15
D2  : T   7.89c W   7.35c S   0.54c ( +1.5 L  +1.5) LCB  260.00c P  2.53% WF 10.32% PSV       1 N       1  --  D2
D12 : T  10.99c W  10.04c S   0.95c ( +2.5 L  +2.5) LCB  260.00c P  1.89% WF 10.00% PSV       1 N       1  --  D12
Just after move
: T -10.16c W  -9.08c S  -1.08c ( -2.9 L  -2.9) N     154  --  K8 L10 M10 M9 L9 N9 K10
---White(^)---
K8  : T  -9.47c W  -8.45c S  -1.02c ( -2.7 L  -2.7) LCB  -13.51c P 77.21% WF 26.19% PSV     149 N     149  --  K8 L10 M10 M9 L9 N9 K10 M12
D12 : T -37.00c W -33.59c S  -3.41c ( -9.2 L  -9.2) LCB -260.00c P  3.57% WF 19.52% PSV       1 N       1  --  D12
J7  : T -36.79c W -32.92c S  -3.88c (-10.4 L -10.4) LCB -260.00c P  2.74% WF 19.57% PSV       1 N       1  --  J7
C14 : T -49.53c W -44.81c S  -4.72c (-12.7 L -12.7) LCB -260.00c P  2.89% WF 16.94% PSV       0 N       1  --  C14
D13 : T -45.37c W -41.18c S  -4.20c (-11.2 L -11.2) LCB -260.00c P  2.07% WF 17.77% PSV       0 N       1  --  D13
Just after begun
: T -10.16c W  -9.08c S  -1.08c ( -2.9 L  -2.9) N     154  --  K8 L10 M10 M9 L9 N9 K10
---White(^)---
K8  : T  -9.47c W  -8.45c S  -1.02c ( -2.7 L  -2.7) LCB  -13.51c P 77.21% WF 26.19% PSV     149 N     149  --  K8 L10 M10 M9 L9 N9 K10 M12
D12 : T -37.00c W -33.59c S  -3.41c ( -9.2 L  -9.2) LCB -260.00c P  3.57% WF 19.52% PSV       1 N       1  --  D12
J7  : T -36.79c W -32.92c S  -3.88c (-10.4 L -10.4) LCB -260.00c P  2.74% WF 19.57% PSV       1 N       1  --  J7
C14 : T -49.53c W -44.81c S  -4.72c (-12.7 L -12.7) LCB -260.00c P  2.89% WF 16.94% PSV       0 N       1  --  C14
D13 : T -45.37c W -41.18c S  -4.20c (-11.2 L -11.2) LCB -260.00c P  2.07% WF 17.77% PSV       0 N       1  --  D13
>>>>>>> bdca808c
MoveNum: 87 HASH: 81DACF501D9C298028CFCF34664DB664
   A B C D E F G H J K L M N O P Q R S T
19 . . . . . . . . . . . . . . . . . . .
18 . . O . O . . . . . . . . . . . . . .
17 . . . X O . O O . X . . . . . . . . .
16 . . X . O2X X O . . . . . X . . X . .
15 . . . . . . . . . . . . . . . . . . .
14 . . . X . . X O . . . . . . . . . . .
13 . . . . X X O O . . . . . . . . . . .
12 . . O . O O X . . . X . . . . . . . .
11 . . . . . X X . X X O O . . . . . . .
10 . . X . X . . . X O . . . . . . . . .
 9 . X . X . . . . . X3. . . . . . . . .
 8 O O O O O O O . O . O . . . . . X . .
 7 . X . . . X O . . . . . . . . . . O .
 6 X . X X . X1X . X . . . . . . O . . .
 5 . X O O X . . X . . . X . . . . . . .
 4 . O X O . O O O X X . . . . X . O . .
 3 . O X O . . . . O O . X . . X O . . .
 2 . O X . . . . . . . . . . . . . . . .
 1 . . . . . . . . . . . . . . . . . . .

Root visits: 348
NN rows: 566
NN batches: 566
NN avg batch size: 1
PV: K8 L10 M10 M9 L9 N9 K10 M12 O10 L10 O9 N10 N11
Tree:
: T -10.64c W  -9.54c S  -1.10c ( -3.0 L  -3.0) N     348  --  K8 L10 M10 M9 L9 N9 K10
---White(^)---
K8  : T -10.06c W  -9.01c S  -1.05c ( -2.8 L  -2.8) LCB  -12.81c P 77.16% WF 19.25% PSV     337 N     337  --  K8 L10 M10 M9 L9 N9 K10 M12
D12 : T -22.25c W -20.22c S  -2.03c ( -5.6 L  -5.6) LCB -111.81c P  3.58% WF 15.88% PSV       4 N       5  --  D12 E15 K8
C14 : T -49.56c W -44.84c S  -4.72c (-12.7 L -12.7) LCB -260.00c P  2.89% WF 12.51% PSV       1 N       1  --  C14
J7  : T -36.76c W -32.88c S  -3.88c (-10.4 L -10.4) LCB -260.00c P  2.74% WF 14.46% PSV       1 N       1  --  J7
D13 : T -45.43c W -41.23c S  -4.20c (-11.2 L -11.2) LCB -260.00c P  2.07% WF 13.12% PSV       0 N       1  --  D13
B11 : T -53.50c W -48.14c S  -5.36c (-14.7 L -14.7) LCB -260.00c P  1.44% WF 11.94% PSV       0 N       1  --  B11
C15 : T -47.26c W -42.68c S  -4.58c (-12.2 L -12.2) LCB -260.00c P  1.29% WF 12.85% PSV       0 N       1  --  C15


GAME 4 ==========================================================================
(A pro game)

MoveNum: 44 HASH: 03700DBBB7589CC1BAB46A4537747B7F
   A B C D E F G H J K L M N O P Q R S T
19 . . . . . . . . . . . . . . . . . . .
18 . . . . . . . . . . X X . . . O X . .
17 . . . . . X . . . . O O X X X O O O .
16 . . . O . . . . . X . X O O . . O X .
15 . . . . . . . . . . . X . . O O X X .
14 . . O . . . . . . . . . . . . X . . .
13 . . . . . . . . . . . . . . . . . . .
12 . . . . . . . . . . . . . . . . . . .
11 . . . . . . . . . . . . . . . . . . .
10 . . . . . . . . . . . . . . . . X . .
 9 . . . . . . . . . . . . . . . . . . .
 8 . . . . . . . . . . . . . . . . . . .
 7 . . . . . . . . . . . . . . . . . . .
 6 . . . O . . . . . . . . . . . . . . .
 5 . . . . . . . . X2. O1. . . . . . O .
 4 . . . O . X . . . . . . . . X . O . .
 3 . . . . O X . . X . O . O3. . X X O .
 2 . . . . . . . . . . . . . . . . . . .
 1 . . . . . . . . . . . . . . . . . . .

Root visits: 200
NN rows: 184
NN batches: 184
NN avg batch size: 1
PV: C3 C4 P14 O14 O13 N14 P16 Q16
Tree:
: T  34.55c W  30.82c S   3.73c (+10.3 L +10.3) N     200  --  C3 C4 P14 O14 O13 N14 P16
---Black(v)---
C3  : T  30.41c W  27.17c S   3.25c ( +8.9 L  +8.9) LCB   54.45c P  7.92% WF  9.48% PSV      54 N      54  --  C3 C4 P14 O14 O13 N14 P16 Q16
M4  : T  29.22c W  26.10c S   3.12c ( +8.6 L  +8.6) LCB   60.50c P  4.60% WF  9.62% PSV      36 N      36  --  M4 N4 M5 N5 M6 N6 P14 O14
S2  : T  35.94c W  32.04c S   3.90c (+10.7 L +10.7) LCB   83.86c P  9.89% WF  8.40% PSV      18 N      18  --  S2 R8 P14 O14 P16 Q16
P14 : T  43.58c W  38.82c S   4.76c (+13.3 L +13.3) LCB   91.43c P 18.33% WF  7.19% PSV      17 N      18  --  P14 O14 P16 Q16 O13 N14 N13 M14
P16 : T  41.80c W  37.33c S   4.47c (+12.3 L +12.3) LCB   87.02c P 16.12% WF  7.47% PSV      16 N      18  --  P16 Q16 P14 O14 O13 N14 N13
S18 : T  38.22c W  34.01c S   4.21c (+11.7 L +11.7) LCB   80.74c P 10.69% WF  8.04% PSV      15 N      17  --  S18 T18 P14 O14 P16 Q16
R6  : T  33.34c W  29.66c S   3.68c (+10.2 L +10.2) LCB  105.59c P  3.79% WF  8.79% PSV      10 N      12  --  R6 Q5 S2 R8 P14 O14 P16
C5  : T  33.73c W  30.06c S   3.67c (+10.3 L +10.3) LCB  149.73c P  2.68% WF  8.72% PSV       7 N       8  --  C5 D5 C3 C4 P14 O14
P6  : T  33.87c W  30.24c S   3.63c (+10.1 L +10.1) LCB  153.15c P  2.45% WF  8.70% PSV       6 N       8  --  P6 R7 P14 O14 P16
Q5  : T  40.10c W  35.74c S   4.36c (+12.2 L +12.2) LCB  218.42c P  5.03% WF  7.95% PSV       6 N       6  --  Q5 R7 P14 O14 P16
P18 : T  41.48c W  37.17c S   4.31c (+11.6 L +11.6) LCB  260.00c P  2.37% WF  7.98% PSV       2 N       2  --  P18 S18
O14 : T  45.08c W  40.19c S   4.89c (+13.7 L +13.7) LCB  260.00c P  1.99% WF  7.65% PSV       1 N       2  --  O14 P14
With noise===================
Adding root noise to the search

MoveNum: 44 HASH: 03700DBBB7589CC1BAB46A4537747B7F
   A B C D E F G H J K L M N O P Q R S T
19 . . . . . . . . . . . . . . . . . . .
18 . . . . . . . . . . X X . . . O X . .
17 . . . . . X . . . . O O X X X O O O .
16 . . . O . . . . . X . X O O . . O X .
15 . . . . . . . . . . . X . . O O X X .
14 . . O . . . . . . . . . . . . X . . .
13 . . . . . . . . . . . . . . . . . . .
12 . . . . . . . . . . . . . . . . . . .
11 . . . . . . . . . . . . . . . . . . .
10 . . . . . . . . . . . . . . . . X . .
 9 . . . . . . . . . . . . . . . . . . .
 8 . . . . . . . . . . . . . . . . . . .
 7 . . . . . . . . . . . . . . . . . . .
 6 . . . O . . . . . . . . . . . . . . .
 5 . . . . . . . . X2. O1. . . . . . O .
 4 . . . O . X . . . . . . . . X . O . .
 3 . . . . O X . . X . O . O3. . X X O .
 2 . . . . . . . . . . . . . . . . . . .
 1 . . . . . . . . . . . . . . . . . . .

Root visits: 200
NN rows: 190
NN batches: 190
NN avg batch size: 1
PV: C3 C4 E2 K17 J17 K18 J18 N18
Tree:
: T  35.04c W  31.26c S   3.78c (+10.5 L +10.5) N     200  --  C3 C4 E2 K17 J17 K18 J18
---Black(v)---
C3  : T  29.69c W  26.54c S   3.15c ( +8.7 L  +8.7) LCB   56.69c P  5.95% WF  4.50% PSV      45 N      45  --  C3 C4 E2 K17 J17 K18 J18 N18
P16 : T  38.51c W  34.35c S   4.15c (+11.4 L +11.4) LCB   91.83c P 12.10% WF  3.76% PSV      15 N      15  --  P16 Q16 P14 O14 O13 N14 N13
S18 : T  35.61c W  31.68c S   3.93c (+10.9 L +10.9) LCB   84.50c P  8.01% WF  3.96% PSV      14 N      15  --  S18 T18 P14 O14 P16 Q16
P14 : T  40.84c W  36.37c S   4.47c (+12.4 L +12.4) LCB  101.64c P 13.75% WF  3.60% PSV      14 N      14  --  P14 O14 O13 N14 P16 Q16 N13 M14
S2  : T  35.28c W  31.47c S   3.81c (+10.5 L +10.5) LCB   97.05c P  7.42% WF  3.99% PSV      14 N      14  --  S2 R8 P14 O14 P16 Q16
C5  : T  35.04c W  31.18c S   3.86c (+10.8 L +10.8) LCB  125.59c P  4.07% WF  4.00% PSV       8 N      10  --  C5 D5 C3 C4 P14 O14
R6  : T  33.34c W  29.66c S   3.68c (+10.2 L +10.2) LCB  105.59c P  2.86% WF  4.12% PSV       7 N      12  --  R6 Q5 S2 R8 P14 O14 P16
N5  : T  29.59c W  26.49c S   3.10c ( +8.6 L  +8.6) LCB   86.06c P  0.82% WF  4.39% PSV       6 N      16  --  N5 K17 J17 K18 J18 N18
P6  : T  32.80c W  29.30c S   3.50c ( +9.7 L  +9.7) LCB  210.91c P  2.42% WF  4.13% PSV       6 N       6  --  P6 R7 P14 O14 P16
C12 : T  31.74c W  28.36c S   3.38c ( +9.5 L  +9.5) LCB  132.61c P  1.59% WF  4.21% PSV       5 N       9  --  C12 K17 J17 K18 J18
Q5  : T  40.10c W  35.74c S   4.36c (+12.2 L +12.2) LCB  218.42c P  3.77% WF  3.72% PSV       4 N       6  --  Q5 R7 P14 O14 P16
M4  : T  38.33c W  34.18c S   4.15c (+11.5 L +11.5) LCB  295.77c P  3.45% WF  3.83% PSV       4 N       5  --  M4 L4 N4 O3
K7  : T  34.60c W  31.00c S   3.61c (+10.0 L +10.0) LCB  402.53c P  1.78% WF  4.03% PSV       3 N       4  --  K7 K17 J17 K18
Q6  : T  34.95c W  31.19c S   3.76c (+10.6 L +10.6) LCB  474.34c P  1.40% WF  4.01% PSV       2 N       4  --  Q6 R7 P14 O14
S6  : T  50.86c W  45.06c S   5.80c (+16.7 L +16.7) LCB  260.00c P  3.88% WF  3.33% PSV       2 N       2  --  S6 R6
H7  : T  41.77c W  37.36c S   4.41c (+12.4 L +12.4) LCB  260.00c P  2.12% WF  3.72% PSV       2 N       2  --  H7 K17
Q9  : T  33.99c W  30.43c S   3.56c (+10.0 L +10.0) LCB  260.00c P  1.15% WF  4.05% PSV       2 N       2  --  Q9 K17
O14 : T  45.08c W  40.19c S   4.89c (+13.7 L +13.7) LCB  260.00c P  2.27% WF  3.58% PSV       1 N       2  --  O14 P14
P18 : T  41.48c W  37.17c S   4.31c (+11.6 L +11.6) LCB  260.00c P  1.79% WF  3.73% PSV       1 N       2  --  P18 S18
D5  : T  43.30c W  38.60c S   4.70c (+13.1 L +13.1) LCB  260.00c P  1.61% WF  3.65% PSV       1 N       2  --  D5 C5
K12 : T  38.52c W  34.41c S   4.11c (+11.4 L +11.4) LCB  260.00c P  1.15% WF  3.85% PSV       1 N       2  --  K12 K17
M3  : T  41.11c W  36.59c S   4.53c (+12.8 L +12.8) LCB  260.00c P  1.01% WF  3.74% PSV       1 N       2  --  M3 M4
F13 : T  36.40c W  32.60c S   3.79c (+10.7 L +10.7) LCB  260.00c P  0.67% WF  3.95% PSV       1 N       2  --  F13 K17
M12 : T  35.35c W  31.51c S   3.84c (+10.7 L +10.7) LCB  260.00c P  0.57% WF  3.99% PSV       1 N       2  --  M12 K17
F1  : T  60.35c W  53.43c S   6.92c (+20.1 L +20.1) LCB  260.00c P  0.85% WF  2.95% PSV       0 N       2  --  F1 K17
R19 : T  53.60c W  47.84c S   5.76c (+16.0 L +16.0) LCB  260.00c P  0.58% WF  3.22% PSV       0 N       2  --  R19 P18


With root temperature===================
Adding root policy temperature 1.5 to the search

MoveNum: 44 HASH: 03700DBBB7589CC1BAB46A4537747B7F
   A B C D E F G H J K L M N O P Q R S T
19 . . . . . . . . . . . . . . . . . . .
18 . . . . . . . . . . X X . . . O X . .
17 . . . . . X . . . . O O X X X O O O .
16 . . . O . . . . . X . X O O . . O X .
15 . . . . . . . . . . . X . . O O X X .
14 . . O . . . . . . . . . . . . X . . .
13 . . . . . . . . . . . . . . . . . . .
12 . . . . . . . . . . . . . . . . . . .
11 . . . . . . . . . . . . . . . . . . .
10 . . . . . . . . . . . . . . . . X . .
 9 . . . . . . . . . . . . . . . . . . .
 8 . . . . . . . . . . . . . . . . . . .
 7 . . . . . . . . . . . . . . . . . . .
 6 . . . O . . . . . . . . . . . . . . .
 5 . . . . . . . . X2. O1. . . . . . O .
 4 . . . O . X . . . . . . . . X . O . .
 3 . . . . O X . . X . O . O3. . X X O .
 2 . . . . . . . . . . . . . . . . . . .
 1 . . . . . . . . . . . . . . . . . . .

Root visits: 200
NN rows: 188
NN batches: 188
NN avg batch size: 1
PV: C3 C4 E2 K17 J17 K18 J18 N18
Tree:
: T  33.75c W  30.10c S   3.65c (+10.1 L +10.1) N     200  --  C3 C4 E2 K17 J17 K18 J18
---Black(v)---
C3  : T  31.18c W  27.84c S   3.34c ( +9.2 L  +9.2) LCB   51.06c P  5.41% WF  9.21% PSV      78 N      78  --  C3 C4 E2 K17 J17 K18 J18 N18
M4  : T  27.49c W  24.57c S   2.93c ( +8.1 L  +8.1) LCB   80.51c P  3.76% WF  9.62% PSV      18 N      18  --  M4 L4 N4 O3 O4 K17
R6  : T  33.25c W  29.59c S   3.66c (+10.1 L +10.1) LCB   81.76c P  3.31% WF  8.71% PSV      15 N      19  --  R6 Q5 S2 R8 P14 O14 P16
S2  : T  35.77c W  31.90c S   3.87c (+10.6 L +10.6) LCB   88.03c P  6.27% WF  8.31% PSV      15 N      16  --  S2 R8 P14 O14 P16 Q16
S18 : T  35.61c W  31.68c S   3.93c (+10.9 L +10.9) LCB   84.50c P  6.60% WF  8.34% PSV      15 N      15  --  S18 T18 P14 O14 P16 Q16
P16 : T  38.51c W  34.35c S   4.15c (+11.4 L +11.4) LCB   91.83c P  8.69% WF  7.90% PSV      14 N      15  --  P16 Q16 P14 O14 O13 N14 N13
P14 : T  42.04c W  37.46c S   4.58c (+12.7 L +12.7) LCB  126.76c P  9.46% WF  7.49% PSV      10 N      10  --  P14 O14 P16 Q16 O13 N14
P6  : T  33.87c W  30.24c S   3.63c (+10.1 L +10.1) LCB  153.15c P  2.48% WF  8.61% PSV       8 N       8  --  P6 R7 P14 O14 P16
C5  : T  35.04c W  31.18c S   3.86c (+10.8 L +10.8) LCB  125.59c P  2.62% WF  8.45% PSV       7 N      10  --  C5 D5 C3 C4 P14 O14
Q5  : T  40.10c W  35.74c S   4.36c (+12.2 L +12.2) LCB  218.42c P  3.99% WF  7.86% PSV       5 N       6  --  Q5 R7 P14 O14 P16
P18 : T  41.48c W  37.17c S   4.31c (+11.6 L +11.6) LCB  260.00c P  2.42% WF  7.92% PSV       2 N       2  --  P18 S18
O14 : T  45.08c W  40.19c S   4.89c (+13.7 L +13.7) LCB  260.00c P  2.16% WF  7.59% PSV       2 N       2  --  O14 P14


With noise and rootDesiredPerChildVisits===================
Root desired child visits factor 1

MoveNum: 44 HASH: 03700DBBB7589CC1BAB46A4537747B7F
   A B C D E F G H J K L M N O P Q R S T
19 . . . . . . . . . . . . . . . . . . .
18 . . . . . . . . . . X X . . . O X . .
17 . . . . . X . . . . O O X X X O O O .
16 . . . O . . . . . X . X O O . . O X .
15 . . . . . . . . . . . X . . O O X X .
14 . . O . . . . . . . . . . . . X . . .
13 . . . . . . . . . . . . . . . . . . .
12 . . . . . . . . . . . . . . . . . . .
11 . . . . . . . . . . . . . . . . . . .
10 . . . . . . . . . . . . . . . . X . .
 9 . . . . . . . . . . . . . . . . . . .
 8 . . . . . . . . . . . . . . . . . . .
 7 . . . . . . . . . . . . . . . . . . .
 6 . . . O . . . . . . . . . . . . . . .
 5 . . . . . . . . X2. O1. . . . . . O .
 4 . . . O . X . . . . . . . . X . O . .
 3 . . . . O X . . X . O . O3. . X X O .
 2 . . . . . . . . . . . . . . . . . . .
 1 . . . . . . . . . . . . . . . . . . .

Root visits: 400
NN rows: 384
NN batches: 384
NN avg batch size: 1
PV: C3 C4 E2 K17 J17 K18 J18 N18
Tree:
: T  34.10c W  30.43c S   3.68c (+10.2 L +10.2) N     400  --  C3 C4 E2 K17 J17 K18 J18
---Black(v)---
C3  : T  30.12c W  26.91c S   3.21c ( +8.9 L  +8.9) LCB   51.82c P  5.98% WF  3.61% PSV      66 N      66  --  C3 C4 E2 K17 J17 K18 J18 N18
M4  : T  30.17c W  26.93c S   3.24c ( +9.0 L  +9.0) LCB   53.90c P  3.45% WF  3.59% PSV      37 N      55  --  M4 O5 P5 O6 P6 R7 O7 N7
S2  : T  33.35c W  29.72c S   3.63c ( +9.9 L  +9.9) LCB   63.74c P  7.42% WF  3.33% PSV      29 N      32  --  S2 R8 C3 K17 J17 K18 J18
P14 : T  43.58c W  38.82c S   4.76c (+13.3 L +13.3) LCB   91.43c P 13.76% WF  2.71% PSV      18 N      18  --  P14 O14 P16 Q16 O13 N14 N13 M14
P16 : T  41.80c W  37.33c S   4.47c (+12.3 L +12.3) LCB   87.02c P 12.09% WF  2.81% PSV      17 N      18  --  P16 Q16 P14 O14 O13 N14 N13
S18 : T  38.77c W  34.55c S   4.23c (+11.8 L +11.8) LCB   78.24c P  8.88% WF  2.99% PSV      16 N      18  --  S18 T18 P14 O14 P16 Q16
N5  : T  29.81c W  26.64c S   3.18c ( +8.8 L  +8.8) LCB   68.60c P  1.17% WF  3.56% PSV      15 N      27  --  N5 K17 J17 K18 J18 N18
Q7  : T  29.13c W  26.00c S   3.13c ( +8.7 L  +8.7) LCB   76.38c P  0.47% WF  3.58% PSV      11 N      21  --  Q7 P6 S2 Q6 P14 O14
R6  : T  33.34c W  29.66c S   3.68c (+10.2 L +10.2) LCB  105.59c P  2.85% WF  3.31% PSV      11 N      12  --  R6 Q5 S2 R8 P14 O14 P16
C12 : T  31.34c W  27.99c S   3.35c ( +9.4 L  +9.4) LCB  102.86c P  1.65% WF  3.42% PSV      10 N      12  --  C12 K17 J17 K18 J18
C5  : T  38.94c W  34.61c S   4.33c (+12.1 L +12.1) LCB  119.71c P  5.59% WF  3.01% PSV      10 N      11  --  C5 D5 C3 C4 P14 O14
D12 : T  34.31c W  30.64c S   3.68c (+10.3 L +10.3) LCB  110.15c P  3.15% WF  3.26% PSV      10 N      11  --  D12 K17 J17 K18 J18
P6  : T  33.87c W  30.24c S   3.63c (+10.1 L +10.1) LCB  153.15c P  1.84% WF  3.28% PSV       6 N       8  --  P6 R7 P14 O14 P16
Q5  : T  40.10c W  35.74c S   4.36c (+12.2 L +12.2) LCB  218.42c P  3.77% WF  3.00% PSV       6 N       6  --  Q5 R7 P14 O14 P16
G10 : T  43.32c W  38.75c S   4.57c (+12.7 L +12.7) LCB  164.31c P  3.00% WF  2.83% PSV       4 N       7  --  G10 K17 J17 K18
C11 : T  32.17c W  28.78c S   3.38c ( +9.4 L  +9.4) LCB  113.00c P  0.60% WF  3.37% PSV       3 N      11  --  C11 K17 J17 K18 J18
C7  : T  32.40c W  29.03c S   3.37c ( +9.3 L  +9.3) LCB  116.99c P  0.77% WF  3.36% PSV       3 N       9  --  C7 K17 J17 K18 J18 N18
K9  : T  33.06c W  29.63c S   3.44c ( +9.5 L  +9.5) LCB  376.99c P  0.74% WF  3.31% PSV       3 N       4  --  K9 K17 J17 K18
O5  : T  32.08c W  28.56c S   3.52c (+10.0 L +10.0) LCB   97.24c P  0.39% WF  3.39% PSV       2 N      15  --  O5 R8 M4 L4 P14 O14 P16 Q16
J1  : T  58.68c W  52.07c S   6.61c (+19.0 L +19.0) LCB  371.38c P  3.57% WF  2.29% PSV       2 N       4  --  J1 K17 P16 Q16
P18 : T  41.54c W  37.15c S   4.39c (+12.0 L +12.0) LCB  440.46c P  1.78% WF  2.96% PSV       2 N       4  --  P18 S18 P14 O14
Q6  : T  34.95c W  31.19c S   3.76c (+10.6 L +10.6) LCB  474.34c P  0.69% WF  3.23% PSV       2 N       4  --  Q6 R7 P14 O14
O14 : T  48.29c W  42.97c S   5.32c (+14.9 L +14.9) LCB  437.40c P  1.58% WF  2.69% PSV       1 N       4  --  O14 P14 P13 Q13
E4  : T  45.53c W  40.45c S   5.08c (+14.4 L +14.4) LCB  463.52c P  1.47% WF  2.80% PSV       1 N       4  --  E4 D3 P14 O14
L6  : T  42.12c W  37.44c S   4.68c (+13.3 L +13.3) LCB  476.04c P  1.07% WF  2.94% PSV       1 N       4  --  L6 M6 P14 O14
C15 : T  41.61c W  36.97c S   4.64c (+13.1 L +13.1) LCB  260.00c P  0.98% WF  3.01% PSV       1 N       2  --  C15 D15
O13 : T  37.19c W  33.32c S   3.87c (+10.6 L +10.6) LCB  260.00c P  0.54% WF  3.16% PSV       1 N       2  --  O13 P14
B3  : T  33.96c W  30.29c S   3.67c (+10.2 L +10.2) LCB  260.00c P  0.51% WF  3.27% PSV       1 N       2  --  B3 K17
N14 : T  42.94c W  38.41c S   4.52c (+12.5 L +12.5) LCB  260.00c P  0.70% WF  2.96% PSV       0 N       2  --  N14 P14
R19 : T  53.60c W  47.84c S   5.76c (+16.0 L +16.0) LCB  260.00c P  0.48% WF  2.60% PSV       0 N       2  --  R19 P18
H8  : T  37.25c W  33.39c S   3.85c (+10.8 L +10.8) LCB  260.00c P  0.33% WF  3.16% PSV       0 N       2  --  H8 K17
P13 : T  35.93c W  31.98c S   3.95c (+11.0 L +11.0) LCB  260.00c P  0.31% WF  3.20% PSV       0 N       2  --  P13 K17
Play selection values
P14 18
P16 17
S18 16
S2 29
C3 66
C5 10
Q5 6
J1 2
M4 37
D12 10
G10 4
R6 11
P6 6
P18 2
C12 10
O14 1
E4 1
N5 15
L6 1
C15 1
C7 3
K9 3
N14 0
Q6 2
C11 3
O13 1
B3 1
R19 0
Q7 11
O5 2
H8 0
P13 0


With noise and rootDesiredPerChildVisits===================
Root desired child visits factor 9

MoveNum: 44 HASH: 03700DBBB7589CC1BAB46A4537747B7F
   A B C D E F G H J K L M N O P Q R S T
19 . . . . . . . . . . . . . . . . . . .
18 . . . . . . . . . . X X . . . O X . .
17 . . . . . X . . . . O O X X X O O O .
16 . . . O . . . . . X . X O O . . O X .
15 . . . . . . . . . . . X . . O O X X .
14 . . O . . . . . . . . . . . . X . . .
13 . . . . . . . . . . . . . . . . . . .
12 . . . . . . . . . . . . . . . . . . .
11 . . . . . . . . . . . . . . . . . . .
10 . . . . . . . . . . . . . . . . X . .
 9 . . . . . . . . . . . . . . . . . . .
 8 . . . . . . . . . . . . . . . . . . .
 7 . . . . . . . . . . . . . . . . . . .
 6 . . . O . . . . . . . . . . . . . . .
 5 . . . . . . . . X2. O1. . . . . . O .
 4 . . . O . X . . . . . . . . X . O . .
 3 . . . . O X . . X . O . O3. . X X O .
 2 . . . . . . . . . . . . . . . . . . .
 1 . . . . . . . . . . . . . . . . . . .

Root visits: 400
NN rows: 381
NN batches: 381
NN avg batch size: 1
PV: C3 C4 P14 O14 O13 N14 P16 Q16
Tree:
: T  36.48c W  32.53c S   3.95c (+11.0 L +11.0) N     400  --  C3 C4 P14 O14 O13 N14 P16
---Black(v)---
C3  : T  30.41c W  27.17c S   3.25c ( +8.9 L  +8.9) LCB   54.45c P  5.94% WF  3.94% PSV      54 N      54  --  C3 C4 P14 O14 O13 N14 P16 Q16
M4  : T  29.80c W  26.60c S   3.19c ( +8.8 L  +8.8) LCB   59.72c P  3.51% WF  3.95% PSV      38 N      38  --  M4 O5 P5 O6 P6 R7 O7 N7
B4  : T  36.16c W  32.23c S   3.93c (+10.9 L +10.9) LCB   81.65c P  7.76% WF  3.46% PSV      18 N      18  --  B4 K17 J17 K18 J18 N18
S2  : T  35.94c W  32.04c S   3.90c (+10.7 L +10.7) LCB   83.86c P  7.42% WF  3.47% PSV      18 N      18  --  S2 R8 P14 O14 P16 Q16
P16 : T  43.12c W  38.48c S   4.64c (+12.8 L +12.8) LCB   84.69c P 12.09% WF  3.00% PSV      16 N      21  --  P16 Q16 P14 O14 O13 N14 N13 M14
P14 : T  45.71c W  40.80c S   4.90c (+13.6 L +13.6) LCB   83.11c P 13.76% WF  2.82% PSV      15 N      23  --  P14 O14 P16 Q16 O13 N14 N13 M14
S18 : T  38.77c W  34.55c S   4.23c (+11.8 L +11.8) LCB   78.24c P  8.12% WF  3.29% PSV      15 N      18  --  S18 T18 P14 O14 P16 Q16
N5  : T  29.59c W  26.49c S   3.10c ( +8.6 L  +8.6) LCB   86.06c P  0.98% WF  3.86% PSV      14 N      16  --  N5 K17 J17 K18 J18 N18
Q7  : T  28.94c W  25.85c S   3.09c ( +8.5 L  +8.5) LCB  103.93c P  0.51% WF  3.86% PSV      12 N      12  --  Q7 P6 S2 Q6 P14 O14
R6  : T  33.34c W  29.66c S   3.68c (+10.2 L +10.2) LCB  105.59c P  2.85% WF  3.61% PSV      11 N      12  --  R6 Q5 S2 R8 P14 O14 P16
Q5  : T  37.67c W  33.60c S   4.07c (+11.4 L +11.4) LCB  112.92c P  3.77% WF  3.37% PSV       8 N      12  --  Q5 R7 P14 O14 P16 Q16
P6  : T  33.69c W  30.09c S   3.60c (+10.0 L +10.0) LCB  126.72c P  1.84% WF  3.59% PSV       6 N      10  --  P6 R7 P14 O14 P16 Q16
O5  : T  32.08c W  28.56c S   3.52c (+10.0 L +10.0) LCB   97.24c P  1.08% WF  3.70% PSV       5 N      15  --  O5 R8 M4 L4 P14 O14 P16 Q16
C5  : T  35.04c W  31.18c S   3.86c (+10.8 L +10.8) LCB  125.59c P  2.01% WF  3.51% PSV       5 N      10  --  C5 D5 C3 C4 P14 O14
Q6  : T  31.95c W  28.56c S   3.39c ( +9.6 L  +9.6) LCB  177.25c P  1.09% WF  3.66% PSV       5 N       7  --  Q6 R7 P14 O14 P16 Q16
C11 : T  32.17c W  28.78c S   3.38c ( +9.4 L  +9.4) LCB  113.00c P  0.80% WF  3.68% PSV       4 N      11  --  C11 K17 J17 K18 J18
G13 : T  31.12c W  27.90c S   3.22c ( +8.9 L  +8.9) LCB  233.40c P  0.66% WF  3.68% PSV       4 N       5  --  G13 K17 P16 Q16 P14
B6  : T  35.03c W  31.23c S   3.80c (+10.6 L +10.6) LCB  151.16c P  1.02% WF  3.50% PSV       3 N       7  --  B6 K17 J17 K18 J18
P12 : T  44.85c W  40.07c S   4.78c (+13.1 L +13.1) LCB  133.48c P  1.93% WF  2.99% PSV       2 N       9  --  P12 K17 P16 Q16
C7  : T  32.40c W  29.03c S   3.37c ( +9.3 L  +9.3) LCB  116.99c P  0.52% WF  3.65% PSV       2 N       9  --  C7 K17 J17 K18 J18 N18
P18 : T  41.76c W  37.27c S   4.48c (+12.4 L +12.4) LCB  151.12c P  1.78% WF  3.16% PSV       2 N       8  --  P18 S18 P14 O14 P16
K3  : T  42.91c W  38.18c S   4.73c (+13.3 L +13.3) LCB  148.16c P  1.49% WF  3.10% PSV       2 N       8  --  K3 K17 P16 Q16 P14
E4  : T  40.27c W  35.89c S   4.38c (+12.3 L +12.3) LCB  178.44c P  1.28% WF  3.24% PSV       2 N       7  --  E4 D3 P14 O14 P16
H4  : T  56.96c W  50.49c S   6.47c (+18.7 L +18.7) LCB  142.13c P  2.20% WF  2.38% PSV       1 N       9  --  H4 K17 P16 Q16 P14
H16 : T  52.97c W  46.74c S   6.23c (+18.2 L +18.2) LCB  152.22c P  2.07% WF  2.58% PSV       1 N       9  --  H16 R8 P14 O14 P16 Q16
O14 : T  49.05c W  43.59c S   5.46c (+15.3 L +15.3) LCB  161.74c P  1.52% WF  2.79% PSV       1 N       8  --  O14 P14 P13 Q13 R14 O13
Q13 : T  38.83c W  34.63c S   4.20c (+11.6 L +11.6) LCB  147.87c P  0.86% WF  3.31% PSV       1 N       7  --  Q13 K17 P16 Q16 S18
O12 : T  37.09c W  33.05c S   4.04c (+11.1 L +11.1) LCB  175.80c P  0.60% WF  3.40% PSV       1 N       6  --  O12 K17 P16 Q16
T14 : T  54.85c W  48.94c S   5.90c (+16.6 L +16.6) LCB  161.62c P  0.82% WF  2.57% PSV       0 N       6  --  T14 K17 P16 Q16 S18
T17 : T  48.46c W  43.17c S   5.29c (+14.5 L +14.5) LCB  188.46c P  0.74% WF  2.86% PSV       0 N       6  --  T17 T18 P14 O14 P16 Q16
Play selection values
P14 15
P16 16
S18 15
B4 18
S2 18
C3 54
Q5 8
M4 38
R6 11
H4 1
H16 1
C5 5
P12 2
P6 6
P18 2
O14 1
K3 2
E4 2
Q6 5
O5 5
B6 3
N5 14
Q13 1
T14 0
C11 4
T17 0
G13 4
O12 1
C7 2
Q7 12

<|MERGE_RESOLUTION|>--- conflicted
+++ resolved
@@ -733,7 +733,6 @@
 Tree:
 : T -10.33c W  -9.30c S  -1.04c ( -2.8 L  -2.8) N     200  --  E16 K9 K8 L10 N8 M9 M8
 ---White(^)---
-<<<<<<< HEAD
 E16 : T  -9.04c W  -8.11c S  -0.94c ( -2.5 L  -2.5) LCB  -14.43c P 19.14% WF  7.85% PSV      71 N      71  --  E16 K9 K8 L10 N8 M9 M8 P7
 M17 : T  -8.02c W  -7.24c S  -0.78c ( -2.1 L  -2.1) LCB  -15.14c P  8.38% WF  7.99% PSV      43 N      43  --  M17 K9 K8 L10 N8 M9 M8 P7
 M12 : T -10.09c W  -9.07c S  -1.03c ( -2.8 L  -2.8) LCB  -17.51c P 13.60% WF  7.63% PSV      39 N      43  --  M12 K9 K8 L10 M10 M9 L9 N9
@@ -748,36 +747,20 @@
 N8  : T -18.73c W -16.79c S  -1.95c ( -5.1 L  -5.1) LCB -260.00c P  1.72% WF  7.01% PSV       1 N       1  --  N8
 N7  : T -19.22c W -17.22c S  -2.00c ( -5.3 L  -5.3) LCB -260.00c P  1.68% WF  6.97% PSV       1 N       1  --  N7
 R11 : T -20.66c W -18.58c S  -2.08c ( -5.5 L  -5.5) LCB -260.00c P  1.62% WF  6.88% PSV       1 N       1  --  R11
-=======
-E16 : T  -9.20c W  -8.25c S  -0.94c ( -2.5 L  -2.5) LCB  -14.63c P 19.14% WF  7.84% PSV      69 N      69  --  E16 K9 K8 L10 M10 M9 L9 N9
-M17 : T  -8.19c W  -7.39c S  -0.80c ( -2.2 L  -2.2) LCB  -15.15c P  8.36% WF  7.99% PSV      41 N      44  --  M17 K9 K8 L10 N8 M9 M8 P7
-M12 : T -10.07c W  -9.05c S  -1.03c ( -2.7 L  -2.7) LCB  -17.46c P 13.60% WF  7.66% PSV      40 N      43  --  M12 K9 K8 L10 M10 M9 L9 N9
-D12 : T -12.57c W -11.52c S  -1.06c ( -2.9 L  -2.9) LCB  -35.17c P  5.58% WF  7.32% PSV      10 N      11  --  D12 K9 K8 L10 M10
-Q11 : T -13.64c W -12.32c S  -1.33c ( -3.5 L  -3.5) LCB  -50.57c P  4.70% WF  7.23% PSV       7 N       7  --  Q11 D18 E16 K9
-J9  : T -19.11c W -17.12c S  -1.99c ( -5.3 L  -5.3) LCB  -85.16c P  5.47% WF  6.70% PSV       5 N       5  --  J9 L10 M10
-Q12 : T -12.40c W -11.18c S  -1.22c ( -3.3 L  -3.3) LCB  -58.66c P  2.16% WF  7.38% PSV       4 N       5  --  Q12 D18 E16
-G15 : T -20.26c W -18.27c S  -1.99c ( -5.3 L  -5.3) LCB  -42.74c P  4.68% WF  6.64% PSV       4 N       4  --  G15 K9 K8 L10
-K9  : T -16.47c W -14.66c S  -1.81c ( -4.8 L  -4.8) LCB -115.23c P  3.46% WF  7.00% PSV       4 N       4  --  K9 D18 E16
-L3  : T -19.62c W -17.61c S  -2.01c ( -5.4 L  -5.4) LCB -252.91c P  4.02% WF  6.76% PSV       3 N       3  --  L3 L4 M2
-Q16 : T -25.00c W -22.29c S  -2.71c ( -7.2 L  -7.2) LCB -260.00c P  1.77% WF  6.59% PSV       1 N       1  --  Q16
-N8  : T -18.55c W -16.63c S  -1.93c ( -5.1 L  -5.1) LCB -260.00c P  1.73% WF  7.02% PSV       1 N       1  --  N8
-N7  : T -19.02c W -17.04c S  -1.98c ( -5.2 L  -5.2) LCB -260.00c P  1.69% WF  6.99% PSV       1 N       1  --  N7
-R11 : T -20.81c W -18.72c S  -2.09c ( -5.6 L  -5.6) LCB -260.00c P  1.63% WF  6.87% PSV       1 N       1  --  R11
 Just after move
-: T  -9.20c W  -8.25c S  -0.94c ( -2.5 L  -2.5) N      69  --  K9 K8 L10 M10 M9 L9 N9
----Black(v)---
-K9  : T  -9.75c W  -8.70c S  -1.06c ( -2.8 L  -2.8) LCB   -2.21c P 37.43% WF 26.19% PSV      37 N      37  --  K9 K8 L10 M10 M9 L9 N9 K10
-E15 : T -10.47c W  -9.49c S  -0.98c ( -2.6 L  -2.6) LCB    1.50c P 19.25% WF 26.48% PSV      20 N      20  --  E15 D16 C15 M17 K9 K8
-M12 : T  -7.49c W  -6.78c S  -0.71c ( -1.9 L  -1.9) LCB   10.37c P  8.29% WF 25.20% PSV       6 N       7  --  M12 N11 K9 K8 L10 N8 M9
-D18 : T   2.18c W   2.04c S   0.14c ( +0.4 L  +0.4) LCB  137.10c P 10.44% WF 22.13% PSV       4 N       4  --  D18 C15 D15
+: T  -9.04c W  -8.11c S  -0.94c ( -2.5 L  -2.5) N      71  --  K9 K8 L10 N8 M9 M8 P7
+---Black(v)---
+K9  : T  -9.30c W  -8.28c S  -1.02c ( -2.7 L  -2.7) LCB   -1.50c P 37.43% WF 25.99% PSV      37 N      37  --  K9 K8 L10 N8 M9 M8 P7 P6
+E15 : T -10.62c W  -9.62c S  -1.00c ( -2.7 L  -2.7) LCB    0.27c P 19.30% WF 26.62% PSV      22 N      22  --  E15 D16 C15 M17 K9 K8
+M12 : T  -7.49c W  -6.78c S  -0.71c ( -1.9 L  -1.9) LCB   10.31c P  8.31% WF 25.23% PSV       6 N       7  --  M12 N11 K9 K8 L10 N8 M9
+D18 : T   2.18c W   2.04c S   0.14c ( +0.4 L  +0.4) LCB  136.32c P 10.45% WF 22.16% PSV       4 N       4  --  D18 C15 D15
 Just after begun
-: T  -9.20c W  -8.25c S  -0.94c ( -2.5 L  -2.5) N      69  --  K9 K8 L10 M10 M9 L9 N9
----Black(v)---
-K9  : T  -9.75c W  -8.70c S  -1.06c ( -2.8 L  -2.8) LCB   -2.21c P 37.43% WF 26.19% PSV      37 N      37  --  K9 K8 L10 M10 M9 L9 N9 K10
-E15 : T -10.47c W  -9.49c S  -0.98c ( -2.6 L  -2.6) LCB    1.50c P 19.25% WF 26.48% PSV      20 N      20  --  E15 D16 C15 M17 K9 K8
-M12 : T  -7.49c W  -6.78c S  -0.71c ( -1.9 L  -1.9) LCB   10.37c P  8.29% WF 25.20% PSV       6 N       7  --  M12 N11 K9 K8 L10 N8 M9
-D18 : T   2.18c W   2.04c S   0.14c ( +0.4 L  +0.4) LCB  137.10c P 10.44% WF 22.13% PSV       4 N       4  --  D18 C15 D15
->>>>>>> bdca808c
+: T  -9.04c W  -8.11c S  -0.94c ( -2.5 L  -2.5) N      71  --  K9 K8 L10 N8 M9 M8 P7
+---Black(v)---
+K9  : T  -9.30c W  -8.28c S  -1.02c ( -2.7 L  -2.7) LCB   -1.50c P 37.43% WF 25.99% PSV      37 N      37  --  K9 K8 L10 N8 M9 M8 P7 P6
+E15 : T -10.62c W  -9.62c S  -1.00c ( -2.7 L  -2.7) LCB    0.27c P 19.30% WF 26.62% PSV      22 N      22  --  E15 D16 C15 M17 K9 K8
+M12 : T  -7.49c W  -6.78c S  -0.71c ( -1.9 L  -1.9) LCB   10.31c P  8.31% WF 25.23% PSV       6 N       7  --  M12 N11 K9 K8 L10 N8 M9
+D18 : T   2.18c W   2.04c S   0.14c ( +0.4 L  +0.4) LCB  136.32c P 10.45% WF 22.16% PSV       4 N       4  --  D18 C15 D15
 MoveNum: 86 HASH: 89A2A6C27EE12B5FCEAAE6D6CAD171D1
    A B C D E F G H J K L M N O P Q R S T
 19 . . . . . . . . . . . . . . . . . . .
@@ -808,7 +791,6 @@
 Tree:
 : T  -7.97c W  -7.15c S  -0.82c ( -2.2 L  -2.2) N     200  --  K9 K8 L10 M10 M9 L9 N9
 ---Black(v)---
-<<<<<<< HEAD
 K9  : T  -8.38c W  -7.48c S  -0.91c ( -2.4 L  -2.4) LCB   -3.39c P 37.43% WF 12.13% PSV      96 N      96  --  K9 K8 L10 M10 M9 L9 N9 K10
 E15 : T  -9.57c W  -8.67c S  -0.89c ( -2.4 L  -2.4) LCB   -3.77c P 19.30% WF 12.47% PSV      63 N      63  --  E15 D16 C15 M17 K9 K8 L10 N8
 M12 : T  -8.32c W  -7.46c S  -0.86c ( -2.3 L  -2.3) LCB    0.20c P  8.31% WF 12.05% PSV      20 N      20  --  M12 N11 K9 K8 L10 N8 M9 M8
@@ -818,29 +800,18 @@
 D2  : T   7.60c W   7.09c S   0.51c ( +1.4 L  +1.4) LCB  260.00c P  2.53% WF 10.30% PSV       1 N       1  --  D2
 Q11 : T   5.35c W   4.79c S   0.55c ( +1.5 L  +1.5) LCB  260.00c P  2.45% WF 10.53% PSV       1 N       1  --  Q11
 D12 : T  11.20c W  10.22c S   0.97c ( +2.5 L  +2.5) LCB  260.00c P  1.89% WF  9.92% PSV       1 N       1  --  D12
-=======
-K9  : T  -8.29c W  -7.39c S  -0.90c ( -2.4 L  -2.4) LCB   -3.35c P 37.43% WF 12.14% PSV      97 N      97  --  K9 K8 L10 M10 M9 L9 N9 K10
-E15 : T  -9.50c W  -8.61c S  -0.89c ( -2.4 L  -2.4) LCB   -3.58c P 19.25% WF 12.48% PSV      61 N      61  --  E15 D16 C15 M17 K9 K8 L10 N8
-M12 : T  -7.72c W  -6.93c S  -0.79c ( -2.1 L  -2.1) LCB    0.91c P  8.29% WF 11.94% PSV      19 N      21  --  M12 N11 K9 K8 L10 N8 M9 M8
-D18 : T   5.64c W   5.13c S   0.51c ( +1.4 L  +1.4) LCB   61.54c P 10.44% WF  9.64% PSV       7 N       7  --  D18 C15 D15 D16 C17
-N8  : T  -4.08c W  -3.75c S  -0.33c ( -0.9 L  -0.9) LCB   59.06c P  3.09% WF 11.36% PSV       4 N       5  --  N8 D12 E15
-L10 : T  -5.98c W  -5.32c S  -0.66c ( -1.8 L  -1.8) LCB   66.51c P  2.42% WF 11.66% PSV       4 N       5  --  L10 K9 M9 M10
-D2  : T   7.89c W   7.35c S   0.54c ( +1.5 L  +1.5) LCB  260.00c P  2.53% WF 10.28% PSV       1 N       1  --  D2
-Q11 : T   5.25c W   4.70c S   0.55c ( +1.5 L  +1.5) LCB  260.00c P  2.47% WF 10.55% PSV       1 N       1  --  Q11
-D12 : T  10.99c W  10.04c S   0.95c ( +2.5 L  +2.5) LCB  260.00c P  1.89% WF  9.95% PSV       1 N       1  --  D12
 Just after move
-: T  -8.29c W  -7.39c S  -0.90c ( -2.4 L  -2.4) N      97  --  K8 L10 M10 M9 L9 N9 K10
----White(^)---
-K8  : T  -7.70c W  -6.86c S  -0.85c ( -2.3 L  -2.3) LCB  -12.37c P 77.21% WF 42.18% PSV      94 N      94  --  K8 L10 M10 M9 L9 N9 K10 M12
-D12 : T -37.00c W -33.59c S  -3.41c ( -9.2 L  -9.2) LCB -260.00c P  3.57% WF 30.98% PSV       0 N       1  --  D12
-C14 : T -49.53c W -44.81c S  -4.72c (-12.7 L -12.7) LCB -260.00c P  2.89% WF 26.84% PSV       0 N       1  --  C14
+: T  -8.38c W  -7.48c S  -0.91c ( -2.4 L  -2.4) N      96  --  K8 L10 M10 M9 L9 N9 K10
+---White(^)---
+K8  : T  -7.79c W  -6.93c S  -0.86c ( -2.3 L  -2.3) LCB  -12.51c P 77.16% WF 42.17% PSV      93 N      93  --  K8 L10 M10 M9 L9 N9 K10 M12
+D12 : T -37.11c W -33.69c S  -3.42c ( -9.2 L  -9.2) LCB -260.00c P  3.58% WF 30.97% PSV       0 N       1  --  D12
+C14 : T -49.56c W -44.84c S  -4.72c (-12.7 L -12.7) LCB -260.00c P  2.89% WF 26.86% PSV       0 N       1  --  C14
 Just after begun
-: T  -8.29c W  -7.39c S  -0.90c ( -2.4 L  -2.4) N      97  --  K8 L10 M10 M9 L9 N9 K10
----White(^)---
-K8  : T  -7.70c W  -6.86c S  -0.85c ( -2.3 L  -2.3) LCB  -12.37c P 77.21% WF 42.18% PSV      94 N      94  --  K8 L10 M10 M9 L9 N9 K10 M12
-D12 : T -37.00c W -33.59c S  -3.41c ( -9.2 L  -9.2) LCB -260.00c P  3.57% WF 30.98% PSV       0 N       1  --  D12
-C14 : T -49.53c W -44.81c S  -4.72c (-12.7 L -12.7) LCB -260.00c P  2.89% WF 26.84% PSV       0 N       1  --  C14
->>>>>>> bdca808c
+: T  -8.38c W  -7.48c S  -0.91c ( -2.4 L  -2.4) N      96  --  K8 L10 M10 M9 L9 N9 K10
+---White(^)---
+K8  : T  -7.79c W  -6.93c S  -0.86c ( -2.3 L  -2.3) LCB  -12.51c P 77.16% WF 42.17% PSV      93 N      93  --  K8 L10 M10 M9 L9 N9 K10 M12
+D12 : T -37.11c W -33.69c S  -3.42c ( -9.2 L  -9.2) LCB -260.00c P  3.58% WF 30.97% PSV       0 N       1  --  D12
+C14 : T -49.56c W -44.84c S  -4.72c (-12.7 L -12.7) LCB -260.00c P  2.89% WF 26.86% PSV       0 N       1  --  C14
 MoveNum: 87 HASH: 81DACF501D9C298028CFCF34664DB664
    A B C D E F G H J K L M N O P Q R S T
 19 . . . . . . . . . . . . . . . . . . .
@@ -911,7 +882,6 @@
 Tree:
 : T -10.33c W  -9.30c S  -1.04c ( -2.8 L  -2.8) N     200  --  E16 K9 K8 L10 N8 M9 M8
 ---White(^)---
-<<<<<<< HEAD
 E16 : T  -9.04c W  -8.11c S  -0.94c ( -2.5 L  -2.5) LCB  -14.43c P 19.14% WF  7.85% PSV      71 N      71  --  E16 K9 K8 L10 N8 M9 M8 P7
 M17 : T  -8.02c W  -7.24c S  -0.78c ( -2.1 L  -2.1) LCB  -15.14c P  8.38% WF  7.99% PSV      43 N      43  --  M17 K9 K8 L10 N8 M9 M8 P7
 M12 : T -10.09c W  -9.07c S  -1.03c ( -2.8 L  -2.8) LCB  -17.51c P 13.60% WF  7.63% PSV      39 N      43  --  M12 K9 K8 L10 M10 M9 L9 N9
@@ -926,36 +896,20 @@
 N8  : T -18.73c W -16.79c S  -1.95c ( -5.1 L  -5.1) LCB -260.00c P  1.72% WF  7.01% PSV       1 N       1  --  N8
 N7  : T -19.22c W -17.22c S  -2.00c ( -5.3 L  -5.3) LCB -260.00c P  1.68% WF  6.97% PSV       1 N       1  --  N7
 R11 : T -20.66c W -18.58c S  -2.08c ( -5.5 L  -5.5) LCB -260.00c P  1.62% WF  6.88% PSV       1 N       1  --  R11
-=======
-E16 : T  -9.20c W  -8.25c S  -0.94c ( -2.5 L  -2.5) LCB  -14.63c P 19.14% WF  7.84% PSV      69 N      69  --  E16 K9 K8 L10 M10 M9 L9 N9
-M17 : T  -8.19c W  -7.39c S  -0.80c ( -2.2 L  -2.2) LCB  -15.15c P  8.36% WF  7.99% PSV      41 N      44  --  M17 K9 K8 L10 N8 M9 M8 P7
-M12 : T -10.07c W  -9.05c S  -1.03c ( -2.7 L  -2.7) LCB  -17.46c P 13.60% WF  7.66% PSV      40 N      43  --  M12 K9 K8 L10 M10 M9 L9 N9
-D12 : T -12.57c W -11.52c S  -1.06c ( -2.9 L  -2.9) LCB  -35.17c P  5.58% WF  7.32% PSV      10 N      11  --  D12 K9 K8 L10 M10
-Q11 : T -13.64c W -12.32c S  -1.33c ( -3.5 L  -3.5) LCB  -50.57c P  4.70% WF  7.23% PSV       7 N       7  --  Q11 D18 E16 K9
-J9  : T -19.11c W -17.12c S  -1.99c ( -5.3 L  -5.3) LCB  -85.16c P  5.47% WF  6.70% PSV       5 N       5  --  J9 L10 M10
-Q12 : T -12.40c W -11.18c S  -1.22c ( -3.3 L  -3.3) LCB  -58.66c P  2.16% WF  7.38% PSV       4 N       5  --  Q12 D18 E16
-G15 : T -20.26c W -18.27c S  -1.99c ( -5.3 L  -5.3) LCB  -42.74c P  4.68% WF  6.64% PSV       4 N       4  --  G15 K9 K8 L10
-K9  : T -16.47c W -14.66c S  -1.81c ( -4.8 L  -4.8) LCB -115.23c P  3.46% WF  7.00% PSV       4 N       4  --  K9 D18 E16
-L3  : T -19.62c W -17.61c S  -2.01c ( -5.4 L  -5.4) LCB -252.91c P  4.02% WF  6.76% PSV       3 N       3  --  L3 L4 M2
-Q16 : T -25.00c W -22.29c S  -2.71c ( -7.2 L  -7.2) LCB -260.00c P  1.77% WF  6.59% PSV       1 N       1  --  Q16
-N8  : T -18.55c W -16.63c S  -1.93c ( -5.1 L  -5.1) LCB -260.00c P  1.73% WF  7.02% PSV       1 N       1  --  N8
-N7  : T -19.02c W -17.04c S  -1.98c ( -5.2 L  -5.2) LCB -260.00c P  1.69% WF  6.99% PSV       1 N       1  --  N7
-R11 : T -20.81c W -18.72c S  -2.09c ( -5.6 L  -5.6) LCB -260.00c P  1.63% WF  6.87% PSV       1 N       1  --  R11
 Just after move
-: T  -9.20c W  -8.25c S  -0.94c ( -2.5 L  -2.5) N      69  --  K9 K8 L10 M10 M9 L9 N9
----Black(v)---
-K9  : T  -9.75c W  -8.70c S  -1.06c ( -2.8 L  -2.8) LCB   -2.21c P 37.43% WF 26.19% PSV      37 N      37  --  K9 K8 L10 M10 M9 L9 N9 K10
-E15 : T -10.47c W  -9.49c S  -0.98c ( -2.6 L  -2.6) LCB    1.50c P 19.25% WF 26.48% PSV      20 N      20  --  E15 D16 C15 M17 K9 K8
-M12 : T  -7.49c W  -6.78c S  -0.71c ( -1.9 L  -1.9) LCB   10.37c P  8.29% WF 25.20% PSV       6 N       7  --  M12 N11 K9 K8 L10 N8 M9
-D18 : T   2.18c W   2.04c S   0.14c ( +0.4 L  +0.4) LCB  137.10c P 10.44% WF 22.13% PSV       4 N       4  --  D18 C15 D15
+: T  -9.04c W  -8.11c S  -0.94c ( -2.5 L  -2.5) N      71  --  K9 K8 L10 N8 M9 M8 P7
+---Black(v)---
+K9  : T  -9.30c W  -8.28c S  -1.02c ( -2.7 L  -2.7) LCB   -1.50c P 37.43% WF 25.99% PSV      37 N      37  --  K9 K8 L10 N8 M9 M8 P7 P6
+E15 : T -10.62c W  -9.62c S  -1.00c ( -2.7 L  -2.7) LCB    0.27c P 19.30% WF 26.62% PSV      22 N      22  --  E15 D16 C15 M17 K9 K8
+M12 : T  -7.49c W  -6.78c S  -0.71c ( -1.9 L  -1.9) LCB   10.31c P  8.31% WF 25.23% PSV       6 N       7  --  M12 N11 K9 K8 L10 N8 M9
+D18 : T   2.18c W   2.04c S   0.14c ( +0.4 L  +0.4) LCB  136.32c P 10.45% WF 22.16% PSV       4 N       4  --  D18 C15 D15
 Just after begun
-: T  -9.20c W  -8.25c S  -0.94c ( -2.5 L  -2.5) N      69  --  K9 K8 L10 M10 M9 L9 N9
----Black(v)---
-K9  : T  -9.75c W  -8.70c S  -1.06c ( -2.8 L  -2.8) LCB   -2.21c P 37.43% WF 26.19% PSV      37 N      37  --  K9 K8 L10 M10 M9 L9 N9 K10
-E15 : T -10.47c W  -9.49c S  -0.98c ( -2.6 L  -2.6) LCB    1.50c P 19.25% WF 26.48% PSV      20 N      20  --  E15 D16 C15 M17 K9 K8
-M12 : T  -7.49c W  -6.78c S  -0.71c ( -1.9 L  -1.9) LCB   10.37c P  8.29% WF 25.20% PSV       6 N       7  --  M12 N11 K9 K8 L10 N8 M9
-D18 : T   2.18c W   2.04c S   0.14c ( +0.4 L  +0.4) LCB  137.10c P 10.44% WF 22.13% PSV       4 N       4  --  D18 C15 D15
->>>>>>> bdca808c
+: T  -9.04c W  -8.11c S  -0.94c ( -2.5 L  -2.5) N      71  --  K9 K8 L10 N8 M9 M8 P7
+---Black(v)---
+K9  : T  -9.30c W  -8.28c S  -1.02c ( -2.7 L  -2.7) LCB   -1.50c P 37.43% WF 25.99% PSV      37 N      37  --  K9 K8 L10 N8 M9 M8 P7 P6
+E15 : T -10.62c W  -9.62c S  -1.00c ( -2.7 L  -2.7) LCB    0.27c P 19.30% WF 26.62% PSV      22 N      22  --  E15 D16 C15 M17 K9 K8
+M12 : T  -7.49c W  -6.78c S  -0.71c ( -1.9 L  -1.9) LCB   10.31c P  8.31% WF 25.23% PSV       6 N       7  --  M12 N11 K9 K8 L10 N8 M9
+D18 : T   2.18c W   2.04c S   0.14c ( +0.4 L  +0.4) LCB  136.32c P 10.45% WF 22.16% PSV       4 N       4  --  D18 C15 D15
 MoveNum: 86 HASH: 89A2A6C27EE12B5FCEAAE6D6CAD171D1
    A B C D E F G H J K L M N O P Q R S T
 19 . . . . . . . . . . . . . . . . . . .
@@ -986,7 +940,6 @@
 Tree:
 : T  -8.48c W  -7.62c S  -0.87c ( -2.3 L  -2.3) N     271  --  K9 K8 L10 M10 M9 L9 N9
 ---Black(v)---
-<<<<<<< HEAD
 K9  : T  -9.68c W  -8.65c S  -1.03c ( -2.8 L  -2.8) LCB   -5.41c P 37.43% WF 12.57% PSV     148 N     148  --  K9 K8 L10 M10 M9 L9 N9 K10
 E15 : T  -9.26c W  -8.40c S  -0.86c ( -2.3 L  -2.3) LCB   -4.25c P 19.30% WF 12.36% PSV      69 N      75  --  E15 D16 C15 M17 K9 K8 L10 N8
 M12 : T  -7.21c W  -6.47c S  -0.73c ( -2.0 L  -2.0) LCB    1.30c P  8.31% WF 11.80% PSV      20 N      22  --  M12 N11 K9 K8 L10 N8 M9 M8
@@ -996,33 +949,20 @@
 Q11 : T   3.49c W   3.05c S   0.44c ( +1.2 L  +1.2) LCB  186.92c P  2.45% WF 10.39% PSV       2 N       3  --  Q11 D12 E15
 D2  : T   7.60c W   7.09c S   0.51c ( +1.4 L  +1.4) LCB  260.00c P  2.53% WF 10.35% PSV       1 N       1  --  D2
 D12 : T  11.20c W  10.22c S   0.97c ( +2.5 L  +2.5) LCB  260.00c P  1.89% WF  9.97% PSV       1 N       1  --  D12
-=======
-K9  : T -10.16c W  -9.08c S  -1.08c ( -2.9 L  -2.9) LCB   -5.92c P 37.43% WF 12.70% PSV     154 N     154  --  K9 K8 L10 M10 M9 L9 N9 K10
-E15 : T  -9.07c W  -8.24c S  -0.84c ( -2.2 L  -2.2) LCB   -3.59c P 19.25% WF 12.25% PSV      62 N      67  --  E15 D16 C15 M17 K9 K8 L10 N8
-M12 : T  -7.27c W  -6.52c S  -0.74c ( -2.0 L  -2.0) LCB    1.19c P  8.29% WF 11.79% PSV      19 N      22  --  M12 N11 K9 K8 L10 N8 M9 M8
-D18 : T   5.03c W   4.58c S   0.46c ( +1.3 L  +1.3) LCB   38.09c P 10.44% WF  9.51% PSV       8 N      10  --  D18 C15 D15 D16 C17 B15 B18
-N8  : T  -4.08c W  -3.75c S  -0.33c ( -0.9 L  -0.9) LCB   59.06c P  3.09% WF 11.37% PSV       5 N       5  --  N8 D12 E15
-L10 : T  -5.98c W  -5.32c S  -0.66c ( -1.8 L  -1.8) LCB   66.51c P  2.42% WF 11.68% PSV       4 N       5  --  L10 K9 M9 M10
-Q11 : T   3.45c W   3.02c S   0.43c ( +1.2 L  +1.2) LCB  188.63c P  2.47% WF 10.39% PSV       2 N       3  --  Q11 D12 E15
-D2  : T   7.89c W   7.35c S   0.54c ( +1.5 L  +1.5) LCB  260.00c P  2.53% WF 10.32% PSV       1 N       1  --  D2
-D12 : T  10.99c W  10.04c S   0.95c ( +2.5 L  +2.5) LCB  260.00c P  1.89% WF 10.00% PSV       1 N       1  --  D12
 Just after move
-: T -10.16c W  -9.08c S  -1.08c ( -2.9 L  -2.9) N     154  --  K8 L10 M10 M9 L9 N9 K10
----White(^)---
-K8  : T  -9.47c W  -8.45c S  -1.02c ( -2.7 L  -2.7) LCB  -13.51c P 77.21% WF 26.19% PSV     149 N     149  --  K8 L10 M10 M9 L9 N9 K10 M12
-D12 : T -37.00c W -33.59c S  -3.41c ( -9.2 L  -9.2) LCB -260.00c P  3.57% WF 19.52% PSV       1 N       1  --  D12
-J7  : T -36.79c W -32.92c S  -3.88c (-10.4 L -10.4) LCB -260.00c P  2.74% WF 19.57% PSV       1 N       1  --  J7
-C14 : T -49.53c W -44.81c S  -4.72c (-12.7 L -12.7) LCB -260.00c P  2.89% WF 16.94% PSV       0 N       1  --  C14
-D13 : T -45.37c W -41.18c S  -4.20c (-11.2 L -11.2) LCB -260.00c P  2.07% WF 17.77% PSV       0 N       1  --  D13
+: T  -9.68c W  -8.65c S  -1.03c ( -2.8 L  -2.8) N     148  --  K8 L10 M10 M9 L9 N9 K10
+---White(^)---
+K8  : T  -9.15c W  -8.17c S  -0.99c ( -2.6 L  -2.6) LCB  -13.29c P 77.16% WF 31.85% PSV     144 N     144  --  K8 L10 M10 M9 L9 N9 K10 M12
+D12 : T -37.11c W -33.69c S  -3.42c ( -9.2 L  -9.2) LCB -260.00c P  3.58% WF 23.73% PSV       1 N       1  --  D12
+C14 : T -49.56c W -44.84c S  -4.72c (-12.7 L -12.7) LCB -260.00c P  2.89% WF 20.60% PSV       0 N       1  --  C14
+J7  : T -36.76c W -32.88c S  -3.88c (-10.4 L -10.4) LCB -260.00c P  2.74% WF 23.82% PSV       0 N       1  --  J7
 Just after begun
-: T -10.16c W  -9.08c S  -1.08c ( -2.9 L  -2.9) N     154  --  K8 L10 M10 M9 L9 N9 K10
----White(^)---
-K8  : T  -9.47c W  -8.45c S  -1.02c ( -2.7 L  -2.7) LCB  -13.51c P 77.21% WF 26.19% PSV     149 N     149  --  K8 L10 M10 M9 L9 N9 K10 M12
-D12 : T -37.00c W -33.59c S  -3.41c ( -9.2 L  -9.2) LCB -260.00c P  3.57% WF 19.52% PSV       1 N       1  --  D12
-J7  : T -36.79c W -32.92c S  -3.88c (-10.4 L -10.4) LCB -260.00c P  2.74% WF 19.57% PSV       1 N       1  --  J7
-C14 : T -49.53c W -44.81c S  -4.72c (-12.7 L -12.7) LCB -260.00c P  2.89% WF 16.94% PSV       0 N       1  --  C14
-D13 : T -45.37c W -41.18c S  -4.20c (-11.2 L -11.2) LCB -260.00c P  2.07% WF 17.77% PSV       0 N       1  --  D13
->>>>>>> bdca808c
+: T  -9.68c W  -8.65c S  -1.03c ( -2.8 L  -2.8) N     148  --  K8 L10 M10 M9 L9 N9 K10
+---White(^)---
+K8  : T  -9.15c W  -8.17c S  -0.99c ( -2.6 L  -2.6) LCB  -13.29c P 77.16% WF 31.85% PSV     144 N     144  --  K8 L10 M10 M9 L9 N9 K10 M12
+D12 : T -37.11c W -33.69c S  -3.42c ( -9.2 L  -9.2) LCB -260.00c P  3.58% WF 23.73% PSV       1 N       1  --  D12
+C14 : T -49.56c W -44.84c S  -4.72c (-12.7 L -12.7) LCB -260.00c P  2.89% WF 20.60% PSV       0 N       1  --  C14
+J7  : T -36.76c W -32.88c S  -3.88c (-10.4 L -10.4) LCB -260.00c P  2.74% WF 23.82% PSV       0 N       1  --  J7
 MoveNum: 87 HASH: 81DACF501D9C298028CFCF34664DB664
    A B C D E F G H J K L M N O P Q R S T
 19 . . . . . . . . . . . . . . . . . . .
