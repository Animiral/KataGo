#ifndef SEARCH_PARAMS_H
#define SEARCH_PARAMS_H

#include "../core/global.h"

struct SearchParams {
  //Utility function parameters
  double winLossUtilityFactor;    //Scaling for [-1,1] value for winning/losing
  double scoreUtilityFactor;      //Scaling for the roughly [-1,1] value for having many/fewer points.
  double noResultUtilityForWhite; //Utility of having a no-result game (simple ko rules or nonterminating territory encore)
  double drawEquivalentWinsForWhite; //Consider a draw to be this many wins and one minus this many losses.

  //Search tree exploration parameters
  double cpuctExploration;  //Constant factor on exploration, should also scale up linearly with magnitude of utility
  double fpuReductionMax;   //Max amount to reduce fpu value for unexplore children
  bool fpuUseParentAverage; //Use parent average value for fpu rather than parent nn value.
  double valueWeightExponent; //Amount to apply a downweighting of children with very bad values relative to good ones
  double visitsExponent; //Power with which visits should raise the value weight on a child

<<<<<<< HEAD
=======
  bool scaleParentWeight; //Also scale parent weight when applying valueWeightExponent?
  
>>>>>>> bbf4d34a
  //Root noise parameters
  bool rootNoiseEnabled;
  double rootDirichletNoiseTotalConcentration; //Same as alpha * board size, to match alphazero this might be 0.03 * 361, total number of balls in the urn
  double rootDirichletNoiseWeight; //Policy at root is this weight * noise + (1 - this weight) * nn policy

  double chosenMoveTemperature; //Make move roughly proportional to visit count ** (1/chosenMoveTemperature)
  double chosenMoveTemperatureEarly; //Temperature at start of game
  double chosenMoveTemperatureHalflife; //Halflife of decay from early temperatue to temperature for the rest of the game
  double chosenMoveSubtract; //Try to subtract this many playouts from every move prior to applying temperature

  double rootEndingBonusPoints; //Extra bonus (or penalty) to encourage good passing behavior at the end of the game.

  //Misc
  uint32_t mutexPoolSize; //Size of mutex pool for synchronizing access to all search nodes
  int32_t numVirtualLossesPerThread; //Number of virtual losses for one thread to add

  //Asyncbot
  int numThreads; //Number of threads, used in asyncbot layer which spawns threads
  uint64_t maxVisits; //Max number of playouts from the root to think for, counting earlier playouts from tree reuse
  uint64_t maxPlayouts; //Max number of playouts from the root to think for, not counting earlier playouts from tree reuse
  double maxTime; //Max number of seconds to think for if not pondering

  SearchParams();
  ~SearchParams();
};

#endif<|MERGE_RESOLUTION|>--- conflicted
+++ resolved
@@ -17,11 +17,8 @@
   double valueWeightExponent; //Amount to apply a downweighting of children with very bad values relative to good ones
   double visitsExponent; //Power with which visits should raise the value weight on a child
 
-<<<<<<< HEAD
-=======
   bool scaleParentWeight; //Also scale parent weight when applying valueWeightExponent?
-  
->>>>>>> bbf4d34a
+
   //Root noise parameters
   bool rootNoiseEnabled;
   double rootDirichletNoiseTotalConcentration; //Same as alpha * board size, to match alphazero this might be 0.03 * 361, total number of balls in the urn
