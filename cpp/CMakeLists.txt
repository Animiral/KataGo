--- conflicted
+++ resolved
@@ -29,7 +29,6 @@
   message(FATAL_ERROR "Please specify one or more of -DBUILD_WRITE=1 or -DBUILD_MCTS=1")
 endif()
 
-<<<<<<< HEAD
 
 
 if(BUILD_WRITE)
@@ -56,69 +55,6 @@
     include_directories(${HDF5_INCLUDE_DIRS})
     target_link_libraries (write ${HDF5_LIBRARIES})
   endif (HDF5_FOUND)
-=======
-add_executable(write
-  core/global.cpp
-  core/hash.cpp
-  core/md5.cpp
-  core/rand.cpp
-  core/sha2.cpp
-  core/timer.cpp
-  game/board.cpp
-  game/rules.cpp
-  game/boardhistory.cpp
-  neuralnet/nninputs.cpp
-  dataio/datapool.cpp
-  dataio/lzparse.cpp
-  dataio/sgf.cpp
-  write.cpp
-  )
-
-add_executable(main
-  core/global.cpp
-  core/config_parser.cpp
-  core/fancymath.cpp
-  core/hash.cpp
-  core/logger.cpp
-  core/makedir.cpp
-  core/md5.cpp
-  core/rand.cpp
-  core/sha2.cpp
-  core/timer.cpp
-  game/board.cpp
-  game/rules.cpp
-  game/boardhistory.cpp
-  dataio/sgf.cpp
-  neuralnet/nninputs.cpp
-  neuralnet/nneval.cpp
-  ${NEURALNET_BACKEND_SOURCES}
-  search/searchparams.cpp
-  search/mutexpool.cpp
-  search/search.cpp
-  search/asyncbot.cpp
-  search/distributiontable.cpp
-  program/setup.cpp
-  tests/testboardarea.cpp
-  tests/testboardbasic.cpp
-  tests/testrules.cpp
-  evalsgf.cpp
-  gtp.cpp
-  match.cpp
-  misc.cpp
-  runtests.cpp
-  sandbox.cpp
-  main.cpp
-  )
-
-if(USE_TENSORFLOW_BACKEND)
-  add_definitions(-DUSE_TENSORFLOW_BACKEND)
-  find_package(TensorflowCC REQUIRED)
-  target_link_libraries(main TensorflowCC::Shared)
-  find_package(CUDA)
-  if(CUDA_FOUND)
-    target_link_libraries(main ${CUDA_LIBRARIES})
-  endif()
->>>>>>> de35fe61
 endif()
 
 
@@ -145,6 +81,7 @@
     search/mutexpool.cpp
     search/search.cpp
     search/asyncbot.cpp
+    search/distributiontable.cpp
     program/setup.cpp
     tests/testboardarea.cpp
     tests/testboardbasic.cpp
