--- conflicted
+++ resolved
@@ -110,33 +110,7 @@
   return hash;
 }
 
-<<<<<<< HEAD
-void BookHash::getHashAndSymmetry(const BoardHistory& hist, int repBound, BookHash& hashRet, int& symmetryToAlignRet, vector<int>& symmetriesRet) {
-=======
-static Hash128 getStateHash(const BoardHistory& hist) {
-  const Board& board = hist.getRecentBoard(0);
-  Player nextPlayer = hist.presumedNextMovePla;
-  double drawEquivalentWinsForWhite = 0.5;
-  Hash128 hash = BoardHistory::getSituationRulesAndKoHash(board, hist, nextPlayer, drawEquivalentWinsForWhite);
-
-  // Fold in whether a pass ends this phase
-  bool passEndsPhase = hist.passWouldEndPhase(board,nextPlayer);
-  if(passEndsPhase)
-    hash ^= Board::ZOBRIST_PASS_ENDS_PHASE;
-  // Fold in whether the game is over or not
-  if(hist.isGameFinished)
-    hash ^= Board::ZOBRIST_GAME_IS_OVER;
-
-  // Fold in consecutive pass count. Probably usually redundant with history tracking. Use some standard LCG constants.
-  static constexpr uint64_t CONSECPASS_MULT0 = 2862933555777941757ULL;
-  static constexpr uint64_t CONSECPASS_MULT1 = 3202034522624059733ULL;
-  hash.hash0 += CONSECPASS_MULT0 * (uint64_t)hist.consecutiveEndingPasses;
-  hash.hash1 += CONSECPASS_MULT1 * (uint64_t)hist.consecutiveEndingPasses;
-  return hash;
-}
-
 void BookHash::getHashAndSymmetry(const BoardHistory& hist, int repBound, BookHash& hashRet, int& symmetryToAlignRet, vector<int>& symmetriesRet, int bookVersion) {
->>>>>>> d2491324
   Board boardsBySym[SymmetryHelpers::NUM_SYMMETRIES];
   BoardHistory histsBySym[SymmetryHelpers::NUM_SYMMETRIES];
   Hash128 accums[SymmetryHelpers::NUM_SYMMETRIES];
@@ -154,10 +128,6 @@
     accums[symmetry] = Hash128();
   }
 
-  //TODO
-  //This may be buggy with encore phase because the hash doesn't include encore phase or ko marks in the history.
-  //It's kind of tricky to trigger though since it depends on finding a situation in the encore where the current
-  //ko marks aren't sufficient, where the history matters.
   for(size_t i = 0; i<hist.moveHistory.size(); i++) {
     for(int symmetry = 0; symmetry < numSymmetries; symmetry++) {
       Loc moveLoc = SymmetryHelpers::getSymLoc(hist.moveHistory[i].loc, boardsBySym[symmetry], symmetry);
@@ -165,8 +135,10 @@
       // Add the next
       Hash128 nextHash;
 
-      if(bookVersion >= 2)
-        nextHash = getStateHash(histsBySym[symmetry]);
+      if(bookVersion >= 2) {
+        constexpr double drawEquivalentWinsForWhite = 0.5;
+        nextHash = GraphHash::getStateHash(histsBySym[symmetry],histsBySym[symmetry].presumedNextMovePla,drawEquivalentWinsForWhite);
+      }
       // Old less-rigorous hashing
       else
         nextHash = boardsBySym[symmetry].pos_hash ^ Board::ZOBRIST_PLAYER_HASH[movePla];
