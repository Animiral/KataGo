#include "core/global.h"

namespace MainCmds {
  int analysis(const std::vector<std::string>& args);
  int benchmark(const std::vector<std::string>& args);
  int contribute(const std::vector<std::string>& args);
  int evalsgf(const std::vector<std::string>& args);
  int gatekeeper(const std::vector<std::string>& args);
  int genconfig(const std::vector<std::string>& args, const std::string& firstCommand);
  int gtp(const std::vector<std::string>& args);
  int tuner(const std::vector<std::string>& args);
  int match(const std::vector<std::string>& args);
  int matchauto(const std::vector<std::string>& args);
  int selfplay(const std::vector<std::string>& args);

<<<<<<< HEAD
  int runtests(int argc, const char* const* argv);
  int runnnlayertests(int argc, const char* const* argv);
  int runnnontinyboardtest(int argc, const char* const* argv);
  int runnnsymmetriestest(int argc, const char* const* argv);
  int runoutputtests(int argc, const char* const* argv);
  int runsearchtests(int argc, const char* const* argv);
  int runsearchtestsv3(int argc, const char* const* argv);
  int runsearchtestsv8(int argc, const char* const* argv);
  int runselfplayinittests(int argc, const char* const* argv);
  int runselfplayinitstattests(int argc, const char* const* argv);
  int runsekitrainwritetests(int argc, const char* const* argv);
  int runnnonmanyposestest(int argc, const char* const* argv);
  int runnnbatchingtest(int argc, const char* const* argv);
  int runownershiptests(int argc, const char* const* argv);
  int runtinynntests(int argc, const char* const* argv);
  int runbeginsearchspeedtest(int argc, const char* const* argv);
  int runsleeptest(int argc, const char* const* argv);
=======
  int runtests(const std::vector<std::string>& args);
  int runnnlayertests(const std::vector<std::string>& args);
  int runnnontinyboardtest(const std::vector<std::string>& args);
  int runnnsymmetriestest(const std::vector<std::string>& args);
  int runoutputtests(const std::vector<std::string>& args);
  int runsearchtests(const std::vector<std::string>& args);
  int runsearchtestsv3(const std::vector<std::string>& args);
  int runsearchtestsv8(const std::vector<std::string>& args);
  int runselfplayinittests(const std::vector<std::string>& args);
  int runselfplayinitstattests(const std::vector<std::string>& args);
  int runsekitrainwritetests(const std::vector<std::string>& args);
  int runnnonmanyposestest(const std::vector<std::string>& args);
  int runnnbatchingtest(const std::vector<std::string>& args);
  int runownershiptests(const std::vector<std::string>& args);
  int runtinynntests(const std::vector<std::string>& args);
  int runbeginsearchspeedtest(const std::vector<std::string>& args);
>>>>>>> 531c8f20

  int samplesgfs(const std::vector<std::string>& args);
  int dataminesgfs(const std::vector<std::string>& args);

  int trystartposes(const std::vector<std::string>& args);
  int viewstartposes(const std::vector<std::string>& args);

  int demoplay(const std::vector<std::string>& args);
  int printclockinfo(const std::vector<std::string>& args);
  int sampleinitializations(const std::vector<std::string>& args);

  int sandbox();
}

namespace Version {
  std::string getKataGoVersion();
  std::string getKataGoVersionForHelp();
  std::string getKataGoVersionFullInfo();
  std::string getGitRevision();
}<|MERGE_RESOLUTION|>--- conflicted
+++ resolved
@@ -13,25 +13,6 @@
   int matchauto(const std::vector<std::string>& args);
   int selfplay(const std::vector<std::string>& args);
 
-<<<<<<< HEAD
-  int runtests(int argc, const char* const* argv);
-  int runnnlayertests(int argc, const char* const* argv);
-  int runnnontinyboardtest(int argc, const char* const* argv);
-  int runnnsymmetriestest(int argc, const char* const* argv);
-  int runoutputtests(int argc, const char* const* argv);
-  int runsearchtests(int argc, const char* const* argv);
-  int runsearchtestsv3(int argc, const char* const* argv);
-  int runsearchtestsv8(int argc, const char* const* argv);
-  int runselfplayinittests(int argc, const char* const* argv);
-  int runselfplayinitstattests(int argc, const char* const* argv);
-  int runsekitrainwritetests(int argc, const char* const* argv);
-  int runnnonmanyposestest(int argc, const char* const* argv);
-  int runnnbatchingtest(int argc, const char* const* argv);
-  int runownershiptests(int argc, const char* const* argv);
-  int runtinynntests(int argc, const char* const* argv);
-  int runbeginsearchspeedtest(int argc, const char* const* argv);
-  int runsleeptest(int argc, const char* const* argv);
-=======
   int runtests(const std::vector<std::string>& args);
   int runnnlayertests(const std::vector<std::string>& args);
   int runnnontinyboardtest(const std::vector<std::string>& args);
@@ -48,7 +29,7 @@
   int runownershiptests(const std::vector<std::string>& args);
   int runtinynntests(const std::vector<std::string>& args);
   int runbeginsearchspeedtest(const std::vector<std::string>& args);
->>>>>>> 531c8f20
+  int runsleeptest(const std::vector<std::string>& args);
 
   int samplesgfs(const std::vector<std::string>& args);
   int dataminesgfs(const std::vector<std::string>& args);
